[package]
name = "zcore"
version = "0.1.0"
authors = ["PanQL <panqinglin00@163.com>", "Yuekai Jia <equation618@gmail.com>"]
edition = "2018"
default-run = "zcore"

# See more keys and their definitions at https://doc.rust-lang.org/cargo/reference/manifest.html

[[bin]]
# Disable cargo test, bench and doc for this package
name = "zcore"
test = false
bench = false
doc = false

[features]
default = ["libos"]
colorless-log = []
graphic = ["kernel-hal/graphic"]
link-user-img = []

zircon = ["zcore-loader/zircon"]
linux = ["zcore-loader/linux", "linux-object", "rcore-fs", "rcore-fs-sfs"]

libos = ["kernel-hal/libos", "zcore-loader/libos", "async-std", "chrono", "rcore-fs-hostfs"]
board-qemu = []
board-d1 = ["link-user-img"]

[dependencies]
log = "0.4"
spin = "0.9"
cfg-if = "1.0"
lazy_static = { version = "1.4", features = ["spin_no_std" ] }
bitmap-allocator = { git = "https://github.com/rcore-os/bitmap-allocator", rev = "b3f9f51" }
trapframe = "0.8.0"
kernel-hal = { path = "../kernel-hal", default-features = false, features = ["smp"] }
zcore-loader = { path = "../loader", default-features = false }
zircon-object = { path = "../zircon-object" }
linux-object = { path = "../linux-object", optional = true }
# rcore-fs-sfs = { git = "https://github.com/rcore-os/rcore-fs", rev = "7c232ec", optional = true }
# rcore-fs = { git = "https://github.com/rcore-os/rcore-fs", rev = "7c232ec", optional = true }
rcore-fs-sfs = { git = "https://github.com/DeathWish5/rcore-fs", branch = "async-fs", optional = true }
rcore-fs = { git = "https://github.com/DeathWish5/rcore-fs", branch = "async-fs", optional = true }
virtio-drivers = { git = "https://github.com/DeathWish5/async-virtio-drivers", optional = true }
async-trait = "0.1"
# FIX LATER
# rvm = { git = "https://github.com/rcore-os/RVM", rev = "382fc60", optional = true }

# LibOS mode
[target.'cfg(not(target_os = "none"))'.dependencies]
async-std = { version = "1.10", optional = true }
chrono = { version = "0.4", optional = true }
rcore-fs-hostfs = { git = "https://github.com/rcore-os/rcore-fs", rev = "7c232ec", optional = true }

# Bare-metal mode
[target.'cfg(target_os = "none")'.dependencies]
buddy_system_allocator = "0.7"
# executor = { git = "https://github.com/rcore-os/executor.git", rev = "04b6b7b" }
executor = { git = "https://github.com/DeathWish5/executor.git" }

[target.'cfg(target_arch = "riscv64")'.dependencies]
rlibc = "1.0"

# Bare-metal mode on x86_64
[target.'cfg(all(target_os = "none", target_arch = "x86_64"))'.dependencies]
<<<<<<< HEAD
rboot = { git = "https://github.com/rcore-os/rboot.git", rev = "e1dbac1", default-features = false }
# rvm = { git = "https://github.com/rcore-os/RVM", rev = "e91d625", optional = true }

# [patch.'https://github.com/DeathWish5/async-virtio-drivers']
# virtio-drivers = { path = "../../ASYNC/virtio-drivers" }

# [patch.'https://github.com/DeathWish5/rcore-fs']
# rcore-fs = { path = "../../../ASYNC/rcore-fs/rcore-fs" }
# rcore-fs-sfs = { path = "../../../ASYNC/rcore-fs/rcore-fs-sfs" }
# rcore-fs-ramfs = { path = "../../../ASYNC/rcore-fs/rcore-fs-ramfs" }
# rcore-fs-mountfs = { path = "../../../ASYNC/rcore-fs/rcore-fs-mountfs" }
# rcore-fs-devfs = { path = "../../../ASYNC/rcore-fs/rcore-fs-devfs" }

# [patch.'https://github.com/DeathWish5/executor.git']
# executor = { path = "../../ASYNC/executor/executor" }
=======
rboot = { git = "https://github.com/rcore-os/rboot.git", rev = "39d6e24", default-features = false }
# rvm = { git = "https://github.com/rcore-os/RVM", rev = "e91d625", optional = true }
>>>>>>> 9b3a964b
<|MERGE_RESOLUTION|>--- conflicted
+++ resolved
@@ -64,8 +64,7 @@
 
 # Bare-metal mode on x86_64
 [target.'cfg(all(target_os = "none", target_arch = "x86_64"))'.dependencies]
-<<<<<<< HEAD
-rboot = { git = "https://github.com/rcore-os/rboot.git", rev = "e1dbac1", default-features = false }
+rboot = { git = "https://github.com/rcore-os/rboot.git", rev = "39d6e24", default-features = false }
 # rvm = { git = "https://github.com/rcore-os/RVM", rev = "e91d625", optional = true }
 
 # [patch.'https://github.com/DeathWish5/async-virtio-drivers']
@@ -79,8 +78,4 @@
 # rcore-fs-devfs = { path = "../../../ASYNC/rcore-fs/rcore-fs-devfs" }
 
 # [patch.'https://github.com/DeathWish5/executor.git']
-# executor = { path = "../../ASYNC/executor/executor" }
-=======
-rboot = { git = "https://github.com/rcore-os/rboot.git", rev = "39d6e24", default-features = false }
-# rvm = { git = "https://github.com/rcore-os/RVM", rev = "e91d625", optional = true }
->>>>>>> 9b3a964b
+# executor = { path = "../../ASYNC/executor/executor" }