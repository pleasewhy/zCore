[package]
name = "zcore"
version = "0.1.0"
authors = ["PanQL <panqinglin00@163.com>"]
edition = "2018"

# See more keys and their definitions at https://doc.rust-lang.org/cargo/reference/manifest.html

[features]
graphic = ["linux-loader?/graphic", "kernel-hal/graphic"]
board_qemu = []
board_d1 = ["link_user_img"]
ram_user_img = []
link_user_img = ["ram_user_img"]
zircon = ["zircon-loader"]
linux = ["linux-loader", "linux-object", "rcore-fs", "rcore-fs-sfs"]

[profile.release]
lto = true

[dependencies]
log = "0.4"
spin = "0.9"
cfg-if = "1.0"
buddy_system_allocator = "0.7"
lazy_static = { version = "1.4", features = ["spin_no_std" ] }
bitmap-allocator = { git = "https://github.com/rcore-os/bitmap-allocator", rev = "b3f9f51" }
trapframe = "0.8.0"
executor = { git = "https://github.com/rcore-os/executor.git", rev = "a2d02ee9" }
kernel-hal = { path = "../kernel-hal" }
zircon-loader = { path = "../zircon-loader", default-features = false, optional = true }
linux-loader = { path = "../linux-loader", default-features = false, optional = true }
linux-object = { path = "../linux-object", default-features = false, optional = true }
<<<<<<< HEAD
# rcore-fs-sfs = { git = "https://github.com/rcore-os/rcore-fs", rev = "6df6cd2", optional = true }
# rcore-fs = { git = "https://github.com/rcore-os/rcore-fs", rev = "6df6cd2" }
rcore-fs-sfs = { git = "https://github.com/DeathWish5/rcore-fs", optional = true }
rcore-fs = { git = "https://github.com/DeathWish5/rcore-fs" }
virtio-drivers = { git = "https://github.com/DeathWish5/virtio-drivers", features = ["async"]}
=======
rcore-fs-sfs = { git = "https://github.com/rcore-os/rcore-fs", rev = "7c232ec", optional = true }
rcore-fs = { git = "https://github.com/rcore-os/rcore-fs", rev = "7c232ec", optional = true }
>>>>>>> 54880c99
# FIX LATER
# rvm = { git = "https://github.com/rcore-os/RVM", rev = "382fc60", optional = true }

[target.'cfg(target_arch = "x86_64")'.dependencies]
rlibc-opt = { git = "https://github.com/rcore-os/rlibc-opt.git", rev = "fb1d4a9" }
rboot = { path = "../rboot", default-features = false }
rvm = { git = "https://github.com/rcore-os/RVM", rev = "e91d625", optional = true }

[target.'cfg(target_arch = "riscv64")'.dependencies]
rlibc = "1.0"<|MERGE_RESOLUTION|>--- conflicted
+++ resolved
@@ -31,16 +31,11 @@
 zircon-loader = { path = "../zircon-loader", default-features = false, optional = true }
 linux-loader = { path = "../linux-loader", default-features = false, optional = true }
 linux-object = { path = "../linux-object", default-features = false, optional = true }
-<<<<<<< HEAD
-# rcore-fs-sfs = { git = "https://github.com/rcore-os/rcore-fs", rev = "6df6cd2", optional = true }
-# rcore-fs = { git = "https://github.com/rcore-os/rcore-fs", rev = "6df6cd2" }
+# rcore-fs-sfs = { git = "https://github.com/rcore-os/rcore-fs", rev = "7c232ec", optional = true }
+# rcore-fs = { git = "https://github.com/rcore-os/rcore-fs", rev = "7c232ec", optional = true }
 rcore-fs-sfs = { git = "https://github.com/DeathWish5/rcore-fs", optional = true }
 rcore-fs = { git = "https://github.com/DeathWish5/rcore-fs" }
 virtio-drivers = { git = "https://github.com/DeathWish5/virtio-drivers", features = ["async"]}
-=======
-rcore-fs-sfs = { git = "https://github.com/rcore-os/rcore-fs", rev = "7c232ec", optional = true }
-rcore-fs = { git = "https://github.com/rcore-os/rcore-fs", rev = "7c232ec", optional = true }
->>>>>>> 54880c99
 # FIX LATER
 # rvm = { git = "https://github.com/rcore-os/RVM", rev = "382fc60", optional = true }
 
