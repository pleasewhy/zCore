	.section .text.entry
	.globl _start
_start:
	# 关中断
	csrw sie, zero

	# 关闭mmu
	#csrw satp, zero
<<<<<<< HEAD

	# BSS节清零
=======
	#BSS节清零
>>>>>>> 63e147a3
	la t0, sbss
	la t1, ebss
	bgeu t0, t1, secondary_hart_start

clear_bss_loop:
	# sd: store double word (64 bits)
	sd zero, (t0)
	addi t0, t0, 8
	bltu t0, t1, clear_bss_loop

primary_hart:
	call init_vm
	lui t0, %hi(primary_rust_main)
	addi t0, t0, %lo(primary_rust_main)
	jr t0

<<<<<<< HEAD
	# la sp, bootstacktop
	# call rust_main
=======

.globl secondary_hart_start
secondary_hart_start:
	csrw sie, zero
	call init_vm
	lui t0, %hi(secondary_rust_main)
	addi t0, t0, %lo(secondary_rust_main)
	jr t0

init_vm:
	#la sp, bootstacktop
	#call rust_main
>>>>>>> 63e147a3

	# 可清零低12位地址
	lui t0, %hi(boot_page_table_sv39)
	li t1, PHY_MEM_OFS #立即数加载
	# 计算出页表的物理地址
	sub t0, t0, t1

	# 右移12位，变为satp的PPN
	srli t0, t0, 12

	# satp的MODE设为Sv39
	li t1, 8 << 60

	# 写satp
	or t0, t0, t1
	csrw satp, t0

	# 刷新TLB
	sfence.vma

<<<<<<< HEAD
	# 此时在虚拟内存空间，设置sp为虚拟地址
=======
	li t0, 4096 * 16
	mul t0, t0, a0
	#此时在虚拟内存空间，设置sp为虚拟地址
>>>>>>> 63e147a3
	lui sp, %hi(bootstacktop)
	sub sp, sp, t0
	ret

	.section .bss.stack
	.align 12
	.global bootstack
bootstack:
	.space 4096 * 160
	.global bootstacktop
bootstacktop:
<|MERGE_RESOLUTION|>--- conflicted
+++ resolved
@@ -6,12 +6,7 @@
 
 	# 关闭mmu
 	#csrw satp, zero
-<<<<<<< HEAD
-
-	# BSS节清零
-=======
 	#BSS节清零
->>>>>>> 63e147a3
 	la t0, sbss
 	la t1, ebss
 	bgeu t0, t1, secondary_hart_start
@@ -28,10 +23,6 @@
 	addi t0, t0, %lo(primary_rust_main)
 	jr t0
 
-<<<<<<< HEAD
-	# la sp, bootstacktop
-	# call rust_main
-=======
 
 .globl secondary_hart_start
 secondary_hart_start:
@@ -44,7 +35,6 @@
 init_vm:
 	#la sp, bootstacktop
 	#call rust_main
->>>>>>> 63e147a3
 
 	# 可清零低12位地址
 	lui t0, %hi(boot_page_table_sv39)
@@ -65,13 +55,9 @@
 	# 刷新TLB
 	sfence.vma
 
-<<<<<<< HEAD
-	# 此时在虚拟内存空间，设置sp为虚拟地址
-=======
 	li t0, 4096 * 16
 	mul t0, t0, a0
 	#此时在虚拟内存空间，设置sp为虚拟地址
->>>>>>> 63e147a3
 	lui sp, %hi(bootstacktop)
 	sub sp, sp, t0
 	ret
