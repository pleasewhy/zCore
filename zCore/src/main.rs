#![no_main]
#![cfg_attr(not(feature = "libos"), no_std)]
#![feature(global_asm)]
#![feature(lang_items)]
#![deny(warnings)] // comment this on develop

extern crate alloc;
#[macro_use]
extern crate log;
#[macro_use]
extern crate cfg_if;

#[macro_use]
mod logging;

#[cfg(not(feature = "libos"))]
mod lang;

mod fs;
mod handler;
mod memory;
mod platform;
mod utils;

fn primary_main(config: kernel_hal::KernelConfig) {
    logging::init();
    memory::init_heap();
<<<<<<< HEAD
    memory::init_frame_allocator();

    info!("{:#x?}", config);
    kernel_hal::init(config, &ZcoreKernelHandler);

    let cmdline_dt = ""; // FIXME: CMDLINE.read();
    let cmdline = if !cmdline_dt.is_empty() {
        alloc::format!("{}:{}", cmdline, cmdline_dt)
    } else {
        use alloc::string::ToString;
        cmdline.to_string()
    };
    warn!("cmdline: {:?}", cmdline);
    // riscv64在之后使用ramfs或virtio, 而x86_64则由bootloader载入文件系统镜像到内存
    main(&mut [], &cmdline);
}

#[cfg(feature = "linux")]
fn get_rootproc(cmdline: &str) -> Vec<String> {
    for opt in cmdline.split(':') {
        // parse 'key=value'
        let mut iter = opt.trim().splitn(2, '=');
        let key = iter.next().expect("failed to parse key");
        let value = iter.next().expect("failed to parse value");
        info!("value {}", value);
        if key == "ROOTPROC" {
            let mut iter = value.trim().splitn(2, '?');
            let k1 = iter.next().expect("failed to parse k1");
            let v1 = iter.next().expect("failed to parse v1");
            if v1.is_empty() {
                return vec![k1.into()];
            } else {
                return vec![k1.into(), v1.into()];
            }
        }
    }
    vec!["/bin/busybox".into(), "sh".into()]
}

#[cfg(feature = "linux")]
fn main(ramfs_data: &'static mut [u8], cmdline: &str) -> ! {
    use linux_object::fs::STDIN;

    if let Some(uart) = kernel_hal::drivers::all_uart().first() {
        uart.clone().subscribe(
            Box::new(move |_| {
                while let Some(c) = uart.try_recv().unwrap_or(None) {
                    STDIN.push(c as char);
                }
            }),
            false,
        );
    }

    //let args: Vec<String> = vec!["/bin/busybox".into(), "sh".into()];
    let args: Vec<String> = get_rootproc(cmdline);
    let envs: Vec<String> = vec!["PATH=/usr/sbin:/usr/bin:/sbin:/bin".into()];

    let rootfs = fs::init_filesystem(ramfs_data);
    let top_future = linux_loader::run(args, envs, rootfs);
    executor::spawn(top_future);
    run();
}

fn run() -> ! {
    loop {
        executor::run_until_idle();
        kernel_hal::interrupt::wait_for_interrupt();
    }
=======
    kernel_hal::primary_init_early(config, &handler::ZcoreKernelHandler);

    let options = utils::boot_options();
    logging::set_max_level(&options.log_level);
    info!("Boot options: {:#?}", options);

    memory::init_frame_allocator(&kernel_hal::mem::free_pmem_regions());
    kernel_hal::primary_init();

    cfg_if! {
        if #[cfg(all(feature = "linux", feature = "zircon"))] {
            panic!("Feature `linux` and `zircon` cannot be enabled at the same time!");
        } else if #[cfg(feature = "linux")] {
            let args = options.root_proc.split('?').map(Into::into).collect(); // parse "arg0?arg1?arg2"
            let envs = alloc::vec!["PATH=/usr/sbin:/usr/bin:/sbin:/bin".into()];
            let rootfs = fs::rootfs();
            let proc = zcore_loader::linux::run(args, envs, rootfs);
            utils::wait_for_exit(Some(proc))
        } else if #[cfg(feature = "zircon")] {
            let zbi = fs::zbi();
            let proc = zcore_loader::zircon::run_userboot(zbi, &options.cmdline);
            utils::wait_for_exit(Some(proc))
        } else {
            panic!("One of the features `linux` or `zircon` must be specified!");
        }
    }
>>>>>>> d606d4fc
}

#[allow(dead_code)]
fn secondary_main() -> ! {
    kernel_hal::secondary_init();
    utils::wait_for_exit(None)
}<|MERGE_RESOLUTION|>--- conflicted
+++ resolved
@@ -25,77 +25,6 @@
 fn primary_main(config: kernel_hal::KernelConfig) {
     logging::init();
     memory::init_heap();
-<<<<<<< HEAD
-    memory::init_frame_allocator();
-
-    info!("{:#x?}", config);
-    kernel_hal::init(config, &ZcoreKernelHandler);
-
-    let cmdline_dt = ""; // FIXME: CMDLINE.read();
-    let cmdline = if !cmdline_dt.is_empty() {
-        alloc::format!("{}:{}", cmdline, cmdline_dt)
-    } else {
-        use alloc::string::ToString;
-        cmdline.to_string()
-    };
-    warn!("cmdline: {:?}", cmdline);
-    // riscv64在之后使用ramfs或virtio, 而x86_64则由bootloader载入文件系统镜像到内存
-    main(&mut [], &cmdline);
-}
-
-#[cfg(feature = "linux")]
-fn get_rootproc(cmdline: &str) -> Vec<String> {
-    for opt in cmdline.split(':') {
-        // parse 'key=value'
-        let mut iter = opt.trim().splitn(2, '=');
-        let key = iter.next().expect("failed to parse key");
-        let value = iter.next().expect("failed to parse value");
-        info!("value {}", value);
-        if key == "ROOTPROC" {
-            let mut iter = value.trim().splitn(2, '?');
-            let k1 = iter.next().expect("failed to parse k1");
-            let v1 = iter.next().expect("failed to parse v1");
-            if v1.is_empty() {
-                return vec![k1.into()];
-            } else {
-                return vec![k1.into(), v1.into()];
-            }
-        }
-    }
-    vec!["/bin/busybox".into(), "sh".into()]
-}
-
-#[cfg(feature = "linux")]
-fn main(ramfs_data: &'static mut [u8], cmdline: &str) -> ! {
-    use linux_object::fs::STDIN;
-
-    if let Some(uart) = kernel_hal::drivers::all_uart().first() {
-        uart.clone().subscribe(
-            Box::new(move |_| {
-                while let Some(c) = uart.try_recv().unwrap_or(None) {
-                    STDIN.push(c as char);
-                }
-            }),
-            false,
-        );
-    }
-
-    //let args: Vec<String> = vec!["/bin/busybox".into(), "sh".into()];
-    let args: Vec<String> = get_rootproc(cmdline);
-    let envs: Vec<String> = vec!["PATH=/usr/sbin:/usr/bin:/sbin:/bin".into()];
-
-    let rootfs = fs::init_filesystem(ramfs_data);
-    let top_future = linux_loader::run(args, envs, rootfs);
-    executor::spawn(top_future);
-    run();
-}
-
-fn run() -> ! {
-    loop {
-        executor::run_until_idle();
-        kernel_hal::interrupt::wait_for_interrupt();
-    }
-=======
     kernel_hal::primary_init_early(config, &handler::ZcoreKernelHandler);
 
     let options = utils::boot_options();
@@ -111,8 +40,10 @@
         } else if #[cfg(feature = "linux")] {
             let args = options.root_proc.split('?').map(Into::into).collect(); // parse "arg0?arg1?arg2"
             let envs = alloc::vec!["PATH=/usr/sbin:/usr/bin:/sbin:/bin".into()];
+            kernel_hal::interrupt::intr_on();
             let rootfs = fs::rootfs();
             let proc = zcore_loader::linux::run(args, envs, rootfs);
+            kernel_hal::interrupt::intr_off();
             utils::wait_for_exit(Some(proc))
         } else if #[cfg(feature = "zircon")] {
             let zbi = fs::zbi();
@@ -122,7 +53,6 @@
             panic!("One of the features `linux` or `zircon` must be specified!");
         }
     }
->>>>>>> d606d4fc
 }
 
 #[allow(dead_code)]
