--- conflicted
+++ resolved
@@ -76,23 +76,6 @@
     info!("{:#x?}", config);
     kernel_hal::init(config, &ZcoreKernelHandler);
 
-<<<<<<< HEAD
-    #[cfg(feature = "graphic")]
-    {
-        let (width, height) = boot_info.graphic_info.mode.resolution();
-        let fb_addr = boot_info.graphic_info.fb_addr as usize;
-        let fb_size = boot_info.graphic_info.fb_size as usize;
-        kernel_hal::dev::fb::init(width as u32, height as u32, fb_addr, fb_size);
-    }
-
-    // let ramfs_data = unsafe {
-    //     core::slice::from_raw_parts_mut(
-    //         (boot_info.initramfs_addr + boot_info.physical_memory_offset) as *mut u8,
-    //         boot_info.initramfs_size as usize,
-    //     )
-    // };
-    main(&mut [], boot_info.cmdline);
-=======
     let ramfs_data = unsafe {
         core::slice::from_raw_parts_mut(
             (boot_info.initramfs_addr + boot_info.physical_memory_offset) as *mut u8,
@@ -100,7 +83,6 @@
         )
     };
     main(ramfs_data, boot_info.cmdline);
->>>>>>> 54880c99
 }
 
 #[cfg(feature = "zircon")]
