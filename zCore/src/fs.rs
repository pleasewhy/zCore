--- conflicted
+++ resolved
@@ -1,28 +1,5 @@
 #![allow(dead_code)]
 
-<<<<<<< HEAD
-use alloc::sync::Arc;
-
-use rcore_fs::dev::{BlockDevice, DevError, Result};
-use rcore_fs::vfs::FileSystem;
-use kernel_hal::drivers::scheme::BlockScheme;
-
-use async_trait::async_trait;
-use alloc::boxed::Box;
-
-struct BlockDriverWrapper(Arc<dyn BlockScheme>);
-
-#[async_trait]
-impl BlockDevice for BlockDriverWrapper {
-    const BLOCK_SIZE_LOG2: u8 = 9; // 512
-
-    async fn read_at(&self, block_id: usize, buf: &mut [u8]) -> Result<()> {
-        if let Err(e) = self.0.read_block(block_id, buf).await {
-            error!("Read Device Error {:?}, block_id {}, buf.len {}", e, block_id, buf.len());
-            return Err(DevError);
-        }
-        Ok(())
-=======
 fn init_ram_disk() -> Option<&'static mut [u8]> {
     if cfg!(feature = "link-user-img") {
         extern "C" {
@@ -37,30 +14,9 @@
         })
     } else {
         kernel_hal::boot::init_ram_disk()
->>>>>>> d606d4fc
     }
 }
 
-<<<<<<< HEAD
-    async fn write_at(&self, block_id: usize, buf: &[u8]) -> Result<()> {
-        if let Err(e) = self.0.write_block(block_id, buf).await {
-            error!("Write Device Error {:?}, block_id {}, buf.len {}", e, block_id, buf.len());
-            return Err(DevError);
-        }
-        Ok(())
-    }
-
-    async fn sync(&self) -> Result<()> {
-        self.0.flush().await.map_err(|_| DevError)
-    }
-}
-
-#[cfg(not(feature = "async_virtio"))]
-pub fn init_filesystem(ramfs_data: &'static mut [u8]) -> Arc<dyn FileSystem> {
-    #[cfg(feature = "ram_user_img")]
-    let device = {
-        use linux_object::fs::MemBuf;
-=======
 cfg_if! {
     if #[cfg(feature = "linux")] {
         use alloc::sync::Arc;
@@ -80,49 +36,32 @@
         pub fn rootfs() -> Arc<dyn FileSystem> {
             use linux_object::fs::rcore_fs_wrapper::{Block, BlockCache, MemBuf};
             use rcore_fs::dev::Device;
->>>>>>> d606d4fc
+            use kernel_hal::thread::block_on_with_wfi as block_on;
 
             let device: Arc<dyn Device> = if let Some(initrd) = init_ram_disk() {
                 Arc::new(MemBuf::new(initrd))
             } else {
                 let block = kernel_hal::drivers::all_block().first_unwrap();
-                Arc::new(BlockCache::new(Block::new(block), 0x100))
+                let block_cache_size = 0x100;
+                Arc::new(BlockCache::new(Block::new(block), block_cache_size))
             };
             info!("Opening the rootfs...");
-            rcore_fs_sfs::SimpleFileSystem::open(device).expect("failed to open device SimpleFS")
+            let rootfs = block_on(rcore_fs_sfs::SimpleFileSystem::open(device));
+            rootfs.expect("failed to open device SimpleFS")
         }
     } else if #[cfg(feature = "zircon")] {
 
-<<<<<<< HEAD
-    #[cfg(not(feature = "ram_user_img"))]
-    let device = {
-        use rcore_fs::dev::block_cache::BlockCache;
-        let block = kernel_hal::drivers::block::first_unwrap();
-        BlockCache::new(BlockDriverWrapper(block), 0x100)
-    };
-=======
         #[cfg(feature = "libos")]
         pub fn zbi() -> impl AsRef<[u8]> {
             let path = std::env::args().nth(1).unwrap();
             std::fs::read(path).expect("failed to read zbi file")
         }
->>>>>>> d606d4fc
 
         #[cfg(not(feature = "libos"))]
         pub fn zbi() -> impl AsRef<[u8]> {
             init_ram_disk().expect("failed to get the init RAM disk")
         }
     }
-}
-
-#[cfg(feature = "async_virtio")]
-pub async fn init_filesystem(_: &'static mut [u8]) -> Arc<dyn FileSystem> {
-    let device = 
-        BlockDriverWrapper(
-            kernel_hal::drivers::all_block().first_unwrap()
-        );
-    info!("Opening the rootfs ...");
-    rcore_fs_sfs::SimpleFileSystem::open(Arc::new(device)).await.expect("failed to open device SimpleFS")
 }
 
 // Hard link rootfs img
@@ -139,4 +78,4 @@
     r#""
 _user_img_end:
 "#
-));
+));