################ Arguments ################

<<<<<<< HEAD
ARCH ?= riscv64
PLATFORM ?= d1
=======
ARCH ?= x86_64
PLATFORM ?= qemu
>>>>>>> 25a3556e
MODE ?= release
LOG ?= warn
LINUX ?= 1
LIBOS ?=
TEST ?=
GRAPHIC ?=
DISK ?=
HYPERVISOR ?=
V ?=

USER ?=
ZBI ?= bringup

SMP ?= 1
ACCEL ?=

OBJDUMP ?= rust-objdump --print-imm-hex --x86-asm-syntax=intel
OBJCOPY ?= rust-objcopy --binary-architecture=$(ARCH)

ifeq ($(LINUX), 1)
  CMDLINE ?= LOG=$(LOG)
else
  CMDLINE ?= LOG=$(LOG):TERM=xterm-256color:console.shell=true:virtcon.disable=true
endif

ifeq ($(LINUX), 1)
  user_img := $(ARCH).img
else ifeq ($(USER), 1)
  user_img := ../zircon-user/target/zcore-user.zbi
else
  user_img := ../prebuilt/zircon/x64/$(ZBI).zbi
endif

ifeq ($(PLATFORM), libos)
  LIBOS := 1
endif
ifeq ($(LIBOS), 1)
  build_path := ../target/$(MODE)
  PLATFORM := libos
  ifeq ($(LINUX), 1)
    ARGS ?= /bin/busybox
  else
    ARGS ?= $(user_img) $(CMDLINE)
  endif
else
  build_path := ../target/$(ARCH)/$(MODE)
endif

################ Internal variables ################

qemu := qemu-system-$(ARCH)
kernel_elf := $(build_path)/zcore
kernel_img := $(build_path)/zcore.bin
esp := $(build_path)/esp
ovmf := ../rboot/OVMF.fd
qemu_disk := $(build_path)/disk.qcow2

ifeq ($(shell uname), Darwin)
  sed := sed -i ""
else
  sed := sed -i
endif


################ Export environments ###################

export ARCH
export PLATFORM
export LOG
export USER_IMG=$(realpath $(user_img))

################ Cargo features ################

ifeq ($(LINUX), 1)
  features := linux
else
  features := zircon
endif

ifeq ($(LIBOS), 1)
  ifneq ($(ARCH), $(shell uname -m))
    $(error "ARCH" must be "$(shell uname -m)" for libos mode)
  endif
  features += libos
else
  ifeq ($(ARCH), riscv64)
    ifeq ($(PLATFORM), d1)
      features += board-d1 link-user-img
    else
      features += board-qemu
    endif
  endif
endif

ifeq ($(TEST), 1)
  features += baremetal-test
endif

ifeq ($(GRAPHIC), on)
  features += graphic
else ifeq ($(MAKECMDGOALS), vbox)
  features += graphic
endif

ifeq ($(HYPERVISOR), 1)
  features += hypervisor
  ACCEL := 1
endif

################ Cargo build args ################

build_args := --features "$(features)"

ifneq ($(LIBOS), 1) # no_std
  build_args += --no-default-features --target $(ARCH).json -Z build-std=core,alloc -Z build-std-features=compiler-builtins-mem
endif

ifeq ($(MODE), release)
  build_args += --release
endif

ifeq ($(V), 1)
  build_args += --verbose
endif

################ QEMU options ################

qemu_opts := -smp $(SMP)

ifeq ($(ARCH), x86_64)
  qemu_opts += \
		-machine q35 \
		-cpu Haswell,+smap,-check,-fsgsbase \
		-m 1G \
		-serial mon:stdio \
		-drive format=raw,if=pflash,readonly=on,file=$(ovmf) \
		-drive format=raw,file=fat:rw:$(esp) \
		-nic none
else ifeq ($(ARCH), riscv64)
  qemu_opts += \
		-machine virt \
		-bios fw_jump.bin \
		-m 512M \
		-no-reboot \
		-serial mon:stdio \
		-kernel $(kernel_img) \
		-initrd $(USER_IMG) \
		-append "$(CMDLINE)"
endif

ifeq ($(DISK), on)
  ifeq ($(ARCH), x86_64)
    qemu_opts += -device ide-hd,bus=ahci.0,drive=userdisk
  else ifeq ($(ARCH), riscv64)
    qemu_opts += -device virtio-blk-device,drive=userdisk
  endif
  qemu_opts += -drive format=qcow2,id=userdisk,if=none,file=$(qemu_disk)
endif

ifeq ($(GRAPHIC), on)
  ifeq ($(ARCH), x86_64)
    qemu_opts += -vga virtio # disable std VGA for zircon mode to avoid incorrect graphic rendering
  else ifeq ($(ARCH), riscv64)
    qemu_opts += \
		-device virtio-gpu-device \
		-device virtio-keyboard-device \
		-device virtio-mouse-device
  endif
else
  qemu_opts += -display none -nographic
endif

ifeq ($(ACCEL), 1)
  ifeq ($(shell uname), Darwin)
    qemu_opts += -accel hvf
  else
    qemu_opts += -accel kvm -cpu host,migratable=no,+invtsc
  endif
endif

################ Make targets ################

.PHONY: all
all: build

.PHONY: build run test debug
ifeq ($(LIBOS), 1)
build: kernel
run:
	cargo run $(build_args) -- $(ARGS)
test:
	cargo test $(build_args)
debug: build
	gdb --args $(kernel_elf) $(ARGS)
else
build: $(kernel_img)
run: build justrun
debug: build debugrun
endif

.PHONY: justrun
justrun: $(qemu_disk)
ifeq ($(ARCH), x86_64)
	$(sed) 's#initramfs=.*#initramfs=\\EFI\\zCore\\$(notdir $(user_img))#' $(esp)/EFI/Boot/rboot.conf
	$(sed) 's#cmdline=.*#cmdline=$(CMDLINE)#' $(esp)/EFI/Boot/rboot.conf
endif
	$(qemu) $(qemu_opts)

.PHONY: debugrun
debugrun: $(qemu_disk)
	$(qemu) $(qemu_opts) -s -S &
	@sleep 1
	gdb $(kernel_elf) -tui -x gdbinit

.PHONY: kernel
kernel:
	@echo Building zCore kenel
	SMP=$(SMP) cargo build $(build_args)

.PHONY: disasm
disasm:
	$(OBJDUMP) -d $(kernel_elf) | less

.PHONY: header
header:
	$(OBJDUMP) -x $(kernel_elf) | less

.PHONY: clippy
clippy:
	SMP=$(SMP) cargo clippy $(build_args)

.PHONY: clean
clean:
	cargo clean

.PHONY: bootloader
bootloader:
ifeq ($(ARCH), x86_64)
	@cd ../rboot && make build
endif

$(kernel_img): kernel bootloader
ifeq ($(ARCH), x86_64)
  ifeq ($(USER), 1)
	make -C ../zircon-user
  endif
	mkdir -p $(esp)/EFI/zCore $(esp)/EFI/Boot
	cp ../rboot/target/x86_64-unknown-uefi/release/rboot.efi $(esp)/EFI/Boot/BootX64.efi
	cp rboot.conf $(esp)/EFI/Boot/rboot.conf
	cp $(kernel_elf) $(esp)/EFI/zCore/zcore.elf
	cp $(user_img) $(esp)/EFI/zCore/
else ifeq ($(ARCH), riscv64)
	$(OBJCOPY) $(kernel_elf) --strip-all -O binary $@
endif

ifeq ($(ARCH), riscv64)
ifeq ($(PLATFORM), d1)
.PHONY: run_d1
run_d1: build
	$(OBJCOPY) ./fw_payload.elf --strip-all -O binary ./zcore_d1.bin
	dd if=$(kernel_img) of=zcore_d1.bin bs=512 seek=2048
	sudo ./xfel ddr d1
	sudo ./xfel write 0x40000000 zcore_d1.bin
	sudo ./xfel exec 0x40000000
endif
endif

.PHONY: image
image:
# for macOS only
	hdiutil create -fs fat32 -ov -volname EFI -format UDTO -srcfolder $(esp) $(build_path)/zcore.cdr
	qemu-img convert -f raw $(build_path)/zcore.cdr -O qcow2 $(build_path)/zcore.qcow2

################ Deprecated ################

VMDISK := $(build_path)/boot.vdi

.PHONY: vbox
vbox: build
ifneq "$(VMDISK)" "$(wildcard $(VMDISK))"
	vboxmanage createvm --name zCoreVM --basefolder $(build_path) --register
	cp ../prebuilt/zircon/empty.vdi $(VMDISK)
	vboxmanage storagectl zCoreVM --name DiskCtrlr --controller IntelAhci --add sata
	vboxmanage storageattach zCoreVM --storagectl DiskCtrlr --port 0 --type hdd --medium $(VMDISK)
	vboxmanage modifyvm zCoreVM --memory 1024 --firmware efi
	tar -cvf $(build_path)/esp.tar -C $(build_path)/esp EFI
	sudo LIBGUESTFS_DEBUG=1 guestfish -a $(VMDISK) -m /dev/sda1 tar-in $(build_path)/esp.tar / : quit
endif
	# depencency: libguestfs-tools
	tar -cvf $(build_path)/esp.tar -C $(build_path)/esp EFI
	sudo guestfish -a $(VMDISK) -m /dev/sda1 tar-in $(build_path)/esp.tar / : quit
	# sudo LIBGUESTFS_DEBUG=1 guestfish -a $(VMDISK) -m /dev/sda1 tar-in $(build_path)/esp.tar / : quit
	# -a $(VMDISK) $(build_path)/esp.tar /
	rm $(build_path)/esp.tar
	vboxmanage startvm zCoreVM

$(qemu_disk):
ifeq ($(ARCH), riscv64)
# FIXME: no longer need to create QCOW2 when use initrd for RISC-V
	@echo Generating riscv64 sfsimg
	@qemu-img convert -f raw riscv64.img -O qcow2 $@
	@qemu-img resize $@ +5M
else
	@qemu-img create -f qcow2 $@ 100M
endif<|MERGE_RESOLUTION|>--- conflicted
+++ resolved
@@ -1,12 +1,7 @@
 ################ Arguments ################
 
-<<<<<<< HEAD
 ARCH ?= riscv64
 PLATFORM ?= d1
-=======
-ARCH ?= x86_64
-PLATFORM ?= qemu
->>>>>>> 25a3556e
 MODE ?= release
 LOG ?= warn
 LINUX ?= 1
