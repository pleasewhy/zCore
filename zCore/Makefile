################ Arguments ################

ARCH ?= riscv64
PLATFORM ?= qemu
MODE ?= release
<<<<<<< HEAD
LOG ?= info
LINUX ?= 1
LIBOS ?=
=======
LOG ?= warn
LINUX ?= 
LIBOS ?= 
>>>>>>> 63e147a3
GRAPHIC ?=
HYPERVISOR ?=
V ?=

USER ?=
ZBI ?= bringup
CMDLINE ?=

SMP ?= 1
ACCEL ?=

OBJDUMP ?= rust-objdump --print-imm-hex --x86-asm-syntax=intel
OBJCOPY ?= rust-objcopy --binary-architecture=$(ARCH)

ifeq ($(LINUX), 1)
  user_img := $(ARCH).img
else ifeq ($(USER), 1)
  user_img := ../zircon-user/target/zcore-user.zbi
else
  user_img := ../prebuilt/zircon/x64/$(ZBI).zbi
endif

ifeq ($(PLATFORM), libos)
  LIBOS := 1
endif
ifeq ($(LIBOS), 1)
  build_path := ../target/$(MODE)
  PLATFORM := libos
  ifeq ($(LINUX), 1)
    ARGS ?= /bin/busybox
  else
    ARGS ?= $(user_img) $(CMDLINE)
  endif
else
  build_path := ../target/$(ARCH)/$(MODE)
endif

################ Internal variables ################

qemu := qemu-system-$(ARCH)
kernel_elf := $(build_path)/zcore
kernel_img := $(build_path)/zcore.bin
esp := $(build_path)/esp
ovmf := ../rboot/OVMF.fd
qemu_disk := $(build_path)/disk.qcow2

ifeq ($(shell uname), Darwin)
  sed := sed -i ""
else
  sed := sed -i
endif


################ Export environments ###################

export ARCH
export PLATFORM
export LOG
export USER_IMG=$(realpath $(user_img))

################ Cargo features ################

ifeq ($(LINUX), 1)
  features := linux
else
  features := zircon
endif

ifeq ($(LIBOS), 1)
  ifneq ($(ARCH), $(shell uname -m))
    $(error "ARCH" must be "$(shell uname -m)" for libos mode)
  endif
  features += libos
else
  ifeq ($(ARCH), riscv64)
    ifeq ($(PLATFORM), d1)
      features += board-d1 link-user-img
    else
      features += board-qemu
    endif
  endif
endif

ifeq ($(GRAPHIC), on)
  features += graphic
else ifeq ($(MAKECMDGOALS), vbox)
  features += graphic
endif

ifeq ($(HYPERVISOR), 1)
  features += hypervisor
  ACCEL := 1
endif

################ Cargo build args ################

build_args := --features "$(features)"

ifneq ($(LIBOS), 1) # no_std
  build_args += --no-default-features --target $(ARCH).json -Z build-std=core,alloc -Z build-std-features=compiler-builtins-mem
endif

ifeq ($(MODE), release)
  build_args += --release
endif

ifeq ($(V), 1)
  build_args += --verbose
endif

################ QEMU options ################

qemu_opts := -smp $(SMP)

ifeq ($(ARCH), x86_64)
  baremetal-test-qemu_opts := \
		-machine q35 \
		-cpu Haswell,+smap,-check,-fsgsbase \
		-m 4G \
		-serial mon:stdio \
		-drive format=raw,if=pflash,readonly=on,file=$(ovmf) \
		-drive format=raw,file=fat:rw:$(esp) \
		-device ich9-ahci,id=ahci \
		-device isa-debug-exit,iobase=0xf4,iosize=0x04 \
		-nic none
  qemu_opts += $(baremetal-test-qemu_opts) \
		-drive format=qcow2,id=userdisk,if=none,file=$(qemu_disk) \
		-device ide-hd,bus=ahci.0,drive=userdisk
else ifeq ($(ARCH), riscv64)
  qemu_opts += \
		-machine virt \
		-bios fw_jump.bin \
		-m 512M \
		-no-reboot \
		-no-shutdown \
		-serial mon:stdio \
		-drive format=qcow2,id=userdisk,file=$(qemu_disk) \
		-device virtio-blk-device,drive=userdisk \
		-kernel $(kernel_img) \
		-initrd $(USER_IMG) \
		-append "LOG=$(LOG)"
endif

ifeq ($(GRAPHIC), on)
  ifeq ($(ARCH), x86_64)
    qemu_opts += -vga virtio # disable std VGA for zircon mode to avoid incorrect graphic rendering
  else ifeq ($(ARCH), riscv64)
    qemu_opts += \
		-device virtio-gpu-device \
		-device virtio-keyboard-device \
		-device virtio-mouse-device
  endif
else
  qemu_opts += -display none -nographic
  baremetal-test-qemu_opts += -display none -nographic
endif

ifeq ($(ACCEL), 1)
  ifeq ($(shell uname), Darwin)
    qemu_opts += -accel hvf
  else
    qemu_opts += -accel kvm -cpu host,migratable=no,+invtsc
  endif
endif

################ Make targets ################

.PHONY: all
all: build

.PHONY: build run test debug
ifeq ($(LIBOS), 1)
build: kernel 
run:
	cargo run $(build_args) -- $(ARGS)
test:
	cargo test $(build_args)
debug: build
	gdb --args $(kernel_elf) $(ARGS)
else
build: $(kernel_img)
run: build justrun
debug: build debugrun
endif

.PHONY: justrun
justrun: $(qemu_disk)
	$(qemu) $(qemu_opts)

.PHONY: debugrun
debugrun: $(qemu_disk)
	$(qemu) $(qemu_opts) -s -S &
	@sleep 1
	gdb $(kernel_elf) -tui -x gdbinit

.PHONY: kernel
kernel:
<<<<<<< HEAD
	@echo Building zCore kernel
	cargo build $(build_args)
#	$(OBJDUMP) -d $(kernel) > kernel.asm
=======
	@echo Building zCore kenel
	SMP=$(SMP) cargo build $(build_args)
>>>>>>> 63e147a3

.PHONY: disasm
disasm:
	$(OBJDUMP) -d $(kernel_elf) | less

.PHONY: header
header:
	$(OBJDUMP) -x $(kernel_elf) | less

.PHONY: clippy
clippy:
	SMP=$(SMP) cargo clippy $(build_args)

.PHONY: clean
clean:
	cargo clean

.PHONY: bootloader
bootloader:
ifeq ($(ARCH), x86_64)
	@cd ../rboot && make build
endif

$(kernel_img): kernel bootloader
ifeq ($(ARCH), x86_64)
  ifeq ($(USER), 1)
	make -C ../zircon-user
  endif
	mkdir -p $(esp)/EFI/zCore $(esp)/EFI/Boot
	cp ../rboot/target/x86_64-unknown-uefi/release/rboot.efi $(esp)/EFI/Boot/BootX64.efi
	cp rboot.conf $(esp)/EFI/Boot/rboot.conf
	cp $(kernel_elf) $(esp)/EFI/zCore/zcore.elf
	cp $(user_img) $(esp)/EFI/zCore/
	$(sed) "s/fuchsia.zbi/$(notdir $(user_img))/" $(esp)/EFI/Boot/rboot.conf
  ifneq ($(CMDLINE),)
	$(sed) "s#cmdline=.*#cmdline=$(CMDLINE)#" $(esp)/EFI/Boot/rboot.conf
  else
	$(sed) "s/LOG=warn/LOG=$(LOG)/" $(esp)/EFI/Boot/rboot.conf
  endif
else ifeq ($(ARCH), riscv64)
	$(OBJCOPY) $(kernel_elf) --strip-all -O binary $@
endif

ifeq ($(ARCH), riscv64)
ifeq ($(PLATFORM), d1)
.PHONY: run_d1
run_d1: build
	$(OBJCOPY) ../prebuilt/firmware/d1/fw_payload.elf --strip-all -O binary ./zcore_d1.bin
	dd if=$(kernel_img) of=zcore_d1.bin bs=512 seek=2048
	xfel ddr ddr3
	xfel write 0x40000000 zcore_d1.bin
	xfel exec 0x40000000
endif
endif

.PHONY: image
image:
# for macOS only
	hdiutil create -fs fat32 -ov -volname EFI -format UDTO -srcfolder $(esp) $(build_path)/zcore.cdr
	qemu-img convert -f raw $(build_path)/zcore.cdr -O qcow2 $(build_path)/zcore.qcow2

################ Tests ################

.PHONY: baremetal-qemu-disk
baremetal-qemu-disk:
	@qemu-img create -f qcow2 $(build_path)/disk.qcow2 100M

.PHONY: baremetal-test
baremetal-test:
	cp rboot.conf $(esp)/EFI/Boot/rboot.conf
	timeout --foreground 8s  $(qemu) $(baremetal-test-qemu_opts)

.PHONY: baremetal-test-rv64
baremetal-test-rv64: build $(qemu_disk)
	timeout --foreground 8s $(qemu) $(qemu_opts) -append ROOTPROC=$(ROOTPROC)

################ Deprecated ################

VMDISK := $(build_path)/boot.vdi

.PHONY: vbox
vbox: build
ifneq "$(VMDISK)" "$(wildcard $(VMDISK))"
	vboxmanage createvm --name zCoreVM --basefolder $(build_path) --register
	cp ../prebuilt/zircon/empty.vdi $(VMDISK)
	vboxmanage storagectl zCoreVM --name DiskCtrlr --controller IntelAhci --add sata
	vboxmanage storageattach zCoreVM --storagectl DiskCtrlr --port 0 --type hdd --medium $(VMDISK)
	vboxmanage modifyvm zCoreVM --memory 1024 --firmware efi
	tar -cvf $(build_path)/esp.tar -C $(build_path)/esp EFI
	sudo LIBGUESTFS_DEBUG=1 guestfish -a $(VMDISK) -m /dev/sda1 tar-in $(build_path)/esp.tar / : quit
endif
	# depencency: libguestfs-tools
	tar -cvf $(build_path)/esp.tar -C $(build_path)/esp EFI
	sudo guestfish -a $(VMDISK) -m /dev/sda1 tar-in $(build_path)/esp.tar / : quit
	# sudo LIBGUESTFS_DEBUG=1 guestfish -a $(VMDISK) -m /dev/sda1 tar-in $(build_path)/esp.tar / : quit
	# -a $(VMDISK) $(build_path)/esp.tar /
	rm $(build_path)/esp.tar
	vboxmanage startvm zCoreVM

$(qemu_disk):
ifeq ($(ARCH), riscv64)
# FIXME: no longer need to create QCOW2 when use initrd for RISC-V
	@echo Generating riscv64 sfsimg
	@qemu-img convert -f raw riscv64.img -O qcow2 $@
	@qemu-img resize $@ +5M
else
	@qemu-img create -f qcow2 $@ 100M
endif<|MERGE_RESOLUTION|>--- conflicted
+++ resolved
@@ -3,15 +3,9 @@
 ARCH ?= riscv64
 PLATFORM ?= qemu
 MODE ?= release
-<<<<<<< HEAD
-LOG ?= info
-LINUX ?= 1
-LIBOS ?=
-=======
 LOG ?= warn
 LINUX ?= 
 LIBOS ?= 
->>>>>>> 63e147a3
 GRAPHIC ?=
 HYPERVISOR ?=
 V ?=
@@ -209,14 +203,8 @@
 
 .PHONY: kernel
 kernel:
-<<<<<<< HEAD
-	@echo Building zCore kernel
-	cargo build $(build_args)
-#	$(OBJDUMP) -d $(kernel) > kernel.asm
-=======
 	@echo Building zCore kenel
 	SMP=$(SMP) cargo build $(build_args)
->>>>>>> 63e147a3
 
 .PHONY: disasm
 disasm:
