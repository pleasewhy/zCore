################ Arguments ################

ARCH ?= riscv64
PLATFORM ?= qemu
MODE ?= release
<<<<<<< HEAD
LOG ?= info
=======
LOG ?= warn
>>>>>>> 9b3a964b
LINUX ?= 1
LIBOS ?=
GRAPHIC ?=
HYPERVISOR ?=
V ?=

USER ?=
ZBI ?= bringup
CMDLINE ?=

SMP ?= 1
ACCEL ?=

OBJDUMP ?= rust-objdump --print-imm-hex --x86-asm-syntax=intel
OBJCOPY ?= rust-objcopy --binary-architecture=$(ARCH)

ifeq ($(LINUX), 1)
  user_img := $(ARCH).img
else ifeq ($(USER), 1)
  user_img := ../zircon-user/target/zcore-user.zbi
else
  user_img := ../prebuilt/zircon/x64/$(ZBI).zbi
endif

ifeq ($(PLATFORM), libos)
  LIBOS := 1
endif
ifeq ($(LIBOS), 1)
  build_path := ../target/$(MODE)
  PLATFORM := libos
  ifeq ($(LINUX), 1)
    ARGS ?= /bin/busybox
  else
    ARGS ?= $(user_img) $(CMDLINE)
  endif
else
  build_path := ../target/$(ARCH)/$(MODE)
endif

################ Internal variables ################

qemu := qemu-system-$(ARCH)
kernel_elf := $(build_path)/zcore
kernel_img := $(build_path)/zcore.bin
esp := $(build_path)/esp
ovmf := ../rboot/OVMF.fd
qemu_disk := $(build_path)/disk.qcow2

ifeq ($(shell uname), Darwin)
  sed := sed -i ""
else
  sed := sed -i
endif


################ Export environments ###################

export ARCH
export PLATFORM
export LOG
export USER_IMG=$(realpath $(user_img))

################ Cargo features ################

ifeq ($(LINUX), 1)
  features := linux
else
  features := zircon
endif

ifeq ($(LIBOS), 1)
  ifneq ($(ARCH), $(shell uname -m))
    $(error "ARCH" must be "$(shell uname -m)" for libos mode)
  endif
  features += libos
else
  ifeq ($(ARCH), riscv64)
    ifeq ($(PLATFORM), d1)
      features += board-d1 link-user-img
    else
      features += board-qemu
    endif
  endif
endif

ifeq ($(GRAPHIC), on)
  features += graphic
else ifeq ($(MAKECMDGOALS), vbox)
  features += graphic
endif

ifeq ($(HYPERVISOR), 1)
  features += hypervisor
  ACCEL := 1
endif

################ Cargo build args ################

build_args := --features "$(features)"

ifneq ($(LIBOS), 1) # no_std
  build_args += --no-default-features --target $(ARCH).json -Z build-std=core,alloc -Z build-std-features=compiler-builtins-mem
endif

ifeq ($(MODE), release)
  build_args += --release
endif

ifeq ($(V), 1)
  build_args += --verbose
endif

################ QEMU options ################

qemu_opts := -smp $(SMP)

ifeq ($(ARCH), x86_64)
  baremetal-test-qemu_opts := \
		-machine q35 \
		-cpu Haswell,+smap,-check,-fsgsbase \
		-m 4G \
		-serial mon:stdio \
		-drive format=raw,if=pflash,readonly=on,file=$(ovmf) \
		-drive format=raw,file=fat:rw:$(esp) \
		-device ich9-ahci,id=ahci \
		-device isa-debug-exit,iobase=0xf4,iosize=0x04 \
		-nic none
  qemu_opts += $(baremetal-test-qemu_opts) \
		-drive format=qcow2,id=userdisk,if=none,file=$(qemu_disk) \
		-device ide-hd,bus=ahci.0,drive=userdisk
else ifeq ($(ARCH), riscv64)
  qemu_opts += \
		-machine virt \
		-bios fw_jump.bin \
		-m 512M \
		-no-reboot \
		-no-shutdown \
		-serial mon:stdio \
		-drive format=qcow2,id=userdisk,file=$(qemu_disk) \
		-device virtio-blk-device,drive=userdisk \
		-kernel $(kernel_img) \
		-initrd $(USER_IMG) \
		-append "LOG=$(LOG)"
endif

ifeq ($(GRAPHIC), on)
  ifeq ($(ARCH), x86_64)
    qemu_opts += -vga virtio # disable std VGA for zircon mode to avoid incorrect graphic rendering
  else ifeq ($(ARCH), riscv64)
    qemu_opts += \
		-device virtio-gpu-device \
		-device virtio-keyboard-device \
		-device virtio-mouse-device
  endif
else
  qemu_opts += -display none -nographic
  baremetal-test-qemu_opts += -display none -nographic
endif

ifeq ($(ACCEL), 1)
  ifeq ($(shell uname), Darwin)
    qemu_opts += -accel hvf
  else
    qemu_opts += -accel kvm -cpu host,migratable=no,+invtsc
  endif
endif

################ Make targets ################

.PHONY: all
all: build

.PHONY: build run test debug
ifeq ($(LIBOS), 1)
build: kernel
run:
	cargo run $(build_args) -- $(ARGS)
test:
	cargo test $(build_args)
debug: build
	gdb --args $(kernel_elf) $(ARGS)
else
build: $(kernel_img)
run: build justrun
debug: build debugrun
endif

.PHONY: justrun
justrun: $(qemu_disk)
	$(qemu) $(qemu_opts)

.PHONY: debugrun
debugrun: $(qemu_disk)
	$(qemu) $(qemu_opts) -s -S &
	@sleep 1
	gdb $(kernel_elf) -tui -x gdbinit

.PHONY: kernel
kernel:
	@echo Building zCore kernel
	cargo build $(build_args)
#	$(OBJDUMP) -d $(kernel) > kernel.asm

.PHONY: disasm
disasm:
	$(OBJDUMP) -d $(kernel_elf) | less

.PHONY: header
header:
	$(OBJDUMP) -x $(kernel_elf) | less

.PHONY: clippy
clippy:
	cargo clippy $(build_args)

.PHONY: clean
clean:
	cargo clean

.PHONY: bootloader
bootloader:
ifeq ($(ARCH), x86_64)
	@cd ../rboot && make build
endif

$(kernel_img): kernel bootloader
ifeq ($(ARCH), x86_64)
  ifeq ($(USER), 1)
	make -C ../zircon-user
  endif
	mkdir -p $(esp)/EFI/zCore $(esp)/EFI/Boot
	cp ../rboot/target/x86_64-unknown-uefi/release/rboot.efi $(esp)/EFI/Boot/BootX64.efi
	cp rboot.conf $(esp)/EFI/Boot/rboot.conf
	cp $(kernel_elf) $(esp)/EFI/zCore/zcore.elf
	cp $(user_img) $(esp)/EFI/zCore/
	$(sed) "s/fuchsia.zbi/$(notdir $(user_img))/" $(esp)/EFI/Boot/rboot.conf
  ifneq ($(CMDLINE),)
	$(sed) "s#cmdline=.*#cmdline=$(CMDLINE)#" $(esp)/EFI/Boot/rboot.conf
  else
	$(sed) "s/LOG=warn/LOG=$(LOG)/" $(esp)/EFI/Boot/rboot.conf
  endif
else ifeq ($(ARCH), riscv64)
	$(OBJCOPY) $(kernel_elf) --strip-all -O binary $@
endif

ifeq ($(ARCH), riscv64)
ifeq ($(PLATFORM), d1)
.PHONY: run_d1
run_d1: build
	$(OBJCOPY) ../prebuilt/firmware/d1/fw_payload.elf --strip-all -O binary ./zcore_d1.bin
	dd if=$(kernel_img) of=zcore_d1.bin bs=512 seek=2048
	xfel ddr ddr3
	xfel write 0x40000000 zcore_d1.bin
	xfel exec 0x40000000
endif
endif

.PHONY: image
image:
# for macOS only
	hdiutil create -fs fat32 -ov -volname EFI -format UDTO -srcfolder $(esp) $(build_path)/zcore.cdr
	qemu-img convert -f raw $(build_path)/zcore.cdr -O qcow2 $(build_path)/zcore.qcow2

################ Tests ################

.PHONY: baremetal-qemu-disk
baremetal-qemu-disk:
	@qemu-img create -f qcow2 $(build_path)/disk.qcow2 100M

.PHONY: baremetal-test
baremetal-test:
	cp rboot.conf $(esp)/EFI/Boot/rboot.conf
	timeout --foreground 8s  $(qemu) $(baremetal-test-qemu_opts)

.PHONY: baremetal-test-rv64
baremetal-test-rv64: build $(qemu_disk)
	timeout --foreground 8s $(qemu) $(qemu_opts) -append ROOTPROC=$(ROOTPROC)

################ Deprecated ################

VMDISK := $(build_path)/boot.vdi

.PHONY: vbox
vbox: build
ifneq "$(VMDISK)" "$(wildcard $(VMDISK))"
	vboxmanage createvm --name zCoreVM --basefolder $(build_path) --register
	cp ../prebuilt/zircon/empty.vdi $(VMDISK)
	vboxmanage storagectl zCoreVM --name DiskCtrlr --controller IntelAhci --add sata
	vboxmanage storageattach zCoreVM --storagectl DiskCtrlr --port 0 --type hdd --medium $(VMDISK)
	vboxmanage modifyvm zCoreVM --memory 1024 --firmware efi
	tar -cvf $(build_path)/esp.tar -C $(build_path)/esp EFI
	sudo LIBGUESTFS_DEBUG=1 guestfish -a $(VMDISK) -m /dev/sda1 tar-in $(build_path)/esp.tar / : quit
endif
	# depencency: libguestfs-tools
	tar -cvf $(build_path)/esp.tar -C $(build_path)/esp EFI
	sudo guestfish -a $(VMDISK) -m /dev/sda1 tar-in $(build_path)/esp.tar / : quit
	# sudo LIBGUESTFS_DEBUG=1 guestfish -a $(VMDISK) -m /dev/sda1 tar-in $(build_path)/esp.tar / : quit
	# -a $(VMDISK) $(build_path)/esp.tar /
	rm $(build_path)/esp.tar
	vboxmanage startvm zCoreVM

$(qemu_disk):
ifeq ($(ARCH), riscv64)
# FIXME: no longer need to create QCOW2 when use initrd for RISC-V
	@echo Generating riscv64 sfsimg
	@qemu-img convert -f raw riscv64.img -O qcow2 $@
	@qemu-img resize $@ +5M
else
	@qemu-img create -f qcow2 $@ 100M
endif<|MERGE_RESOLUTION|>--- conflicted
+++ resolved
@@ -3,11 +3,7 @@
 ARCH ?= riscv64
 PLATFORM ?= qemu
 MODE ?= release
-<<<<<<< HEAD
 LOG ?= info
-=======
-LOG ?= warn
->>>>>>> 9b3a964b
 LINUX ?= 1
 LIBOS ?=
 GRAPHIC ?=
