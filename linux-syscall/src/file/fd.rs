--- conflicted
+++ resolved
@@ -68,13 +68,8 @@
         info!("dup2: from {:?} to {:?}", fd1, fd2);
         let proc = self.linux_process();
         // close fd2 first if it is opened
-<<<<<<< HEAD
         let _ = proc.close_file(fd2).await;
-        let file_like = proc.get_file_like(fd1)?;
-=======
-        let _ = proc.close_file(fd2);
         let file_like = proc.get_file_like(fd1)?.dup();
->>>>>>> 54880c99
         let fd2 = proc.add_file_at(fd2, file_like)?;
         Ok(fd2.into())
     }
