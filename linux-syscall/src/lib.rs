//! Linux syscall implementations
//!
//! ## Example
//! The syscall is called like this in the [`zcore_loader`](../zcore_loader/index.html):
//! ```ignore
//! let num = regs.rax as u32;
//! let args = [regs.rdi, regs.rsi, regs.rdx, regs.r10, regs.r8, regs.r9];
//! let mut syscall = Syscall {
//!     thread,
//!     thread_fn,
//!     syscall_entry: kernel_hal::context::syscall_entry as usize,
//! };
//! let ret = syscall.syscall(num, args).await;
//! ```
//!

#![no_std]
#![deny(warnings, unsafe_code, missing_docs)]
#![allow(clippy::upper_case_acronyms)]

#[macro_use]
extern crate alloc;

#[macro_use]
extern crate log;

use alloc::sync::Arc;
use core::convert::TryFrom;

use kernel_hal::user::{IoVecIn, IoVecOut, UserInOutPtr, UserInPtr, UserOutPtr};
#[cfg(target_os = "none")]
use kernel_hal::vm::PagingError;
use kernel_hal::vm::PagingResult;
use kernel_hal::MMUFlags;
use linux_object::error::{LxError, SysResult};
use linux_object::fs::FileDesc;
use linux_object::process::{wait_child, wait_child_any, LinuxProcess, ProcessExt, RLimit};
use zircon_object::object::{KernelObject, KoID, Signal};
use zircon_object::task::{CurrentThread, Process, Thread, ThreadFn};
use zircon_object::{vm::VirtAddr, ZxError};

use self::consts::SyscallType as Sys;

mod consts {
    // generated from syscall.h.in
    include!(concat!(env!("OUT_DIR"), "/consts.rs"));
}
mod file;
mod ipc;
mod misc;
mod net;
mod signal;
mod task;
mod time;
mod vm;
mod asynccall;
/// The struct of Syscall which stores the information about making a syscall
pub struct Syscall<'a> {
    /// the thread making a syscall
    pub thread: &'a CurrentThread,
    /// new thread function
    pub thread_fn: ThreadFn,
    /// the entry of current syscall
    pub syscall_entry: VirtAddr,
}

impl Syscall<'_> {
    #[cfg(not(target_os = "none"))]
    fn check_pagefault(&self, _vaddr: usize, _flags: MMUFlags) -> PagingResult<()> {
        Ok(())
    }

    #[cfg(target_os = "none")]
    fn check_pagefault(&self, vaddr: usize, flags: MMUFlags) -> PagingResult<()> {
        let vmar = self.thread.proc().vmar();
        if !vmar.contains(vaddr) {
            return Err(PagingError::NoMemory);
        }

        let mut is_handle_read_pagefault = flags.contains(MMUFlags::READ);
        let mut is_handle_write_pagefault = flags.contains(MMUFlags::WRITE);

        match vmar.get_vaddr_flags(vaddr) {
            Ok(vaddr_flags) => {
                is_handle_read_pagefault &= !vaddr_flags.contains(MMUFlags::READ);
                is_handle_write_pagefault &= !vaddr_flags.contains(MMUFlags::WRITE);
            }
            Err(PagingError::NotMapped) => {
                is_handle_read_pagefault &= true;
                is_handle_write_pagefault &= true;
            }
            Err(PagingError::NoMemory) => {
                error!("check_pagefault: vaddr(0x{:x}) NoMemory", vaddr);
                return Err(PagingError::NoMemory);
            }
            Err(PagingError::AlreadyMapped) => {
                panic!("get_vaddr_flags error!!!");
            }
        }

        if is_handle_read_pagefault {
            if let Err(err) = vmar.handle_page_fault(vaddr, MMUFlags::READ) {
                panic!("into_out_userptr handle_page_fault:  {:?}", err);
            }
        }

        if is_handle_write_pagefault {
            if let Err(err) = vmar.handle_page_fault(vaddr, MMUFlags::WRITE) {
                panic!("into_out_userptr handle_page_fault:  {:?}", err);
            }
        }
        Ok(())
    }

    /// convert a usize num to in and out userptr
    pub fn into_inout_userptr<T>(&self, vaddr: usize) -> PagingResult<UserInOutPtr<T>> {
        if 0 == vaddr {
            return Ok(vaddr.into());
        }

        let access_flags = MMUFlags::READ | MMUFlags::WRITE;
        self.check_pagefault(vaddr, access_flags)?;
        Ok(vaddr.into())
    }

    /// convert a usize num to in userptr
    pub fn into_in_userptr<T>(&self, vaddr: usize) -> PagingResult<UserInPtr<T>> {
        if 0 == vaddr {
            return Ok(vaddr.into());
        }

        self.check_pagefault(vaddr, MMUFlags::READ)?;
        Ok(vaddr.into())
    }

    /// convert a usize num to out userptr
    pub fn into_out_userptr<T>(&self, vaddr: usize) -> PagingResult<UserOutPtr<T>> {
        if 0 == vaddr {
            return Ok(vaddr.into());
        }

        self.check_pagefault(vaddr, MMUFlags::WRITE)?;
        Ok(vaddr.into())
    }

    /// syscall entry function
    pub async fn syscall(&mut self, num: u32, args: [usize; 6]) -> isize {
        trace!(
            "pid: {} syscall: num={}, args={:x?}",
            self.zircon_process().id(),
            num,
            args
        );
        let sys_type = match Sys::try_from(num) {
            Ok(t) => t,
            Err(_) => {
                error!("invalid syscall number: {}", num);
                return LxError::EINVAL as _;
            }
        };
        let [a0, a1, a2, a3, a4, a5] = args;
        let ret = match sys_type {
<<<<<<< HEAD
            Sys::READ => self.sys_read(a0.into(), a1.into(), a2).await,
            Sys::WRITE => self.sys_write(a0.into(), a1.into(), a2).await,
            Sys::OPENAT => self.sys_openat(a0.into(), a1.into(), a2, a3).await,
            Sys::CLOSE => self.sys_close(a0.into()).await,
            Sys::FSTAT => self.sys_fstat(a0.into(), a1.into()),
            Sys::NEWFSTATAT => self.sys_fstatat(a0.into(), a1.into(), a2.into(), a3).await,
            Sys::LSEEK => self.sys_lseek(a0.into(), a1 as i64, a2 as u8),
            Sys::IOCTL => self.sys_ioctl(a0.into(), a1, a2, a3, a4),
            Sys::PREAD64 => self.sys_pread(a0.into(), a1.into(), a2, a3 as _).await,
            Sys::PWRITE64 => self.sys_pwrite(a0.into(), a1.into(), a2, a3 as _).await,
            Sys::READV => self.sys_readv(a0.into(), a1.into(), a2).await,
            Sys::WRITEV => self.sys_writev(a0.into(), a1.into(), a2).await,
            Sys::SENDFILE => self.sys_sendfile(a0.into(), a1.into(), a2.into(), a3).await,
            Sys::FCNTL => self.sys_fcntl(a0.into(), a1, a2).await,
            Sys::FLOCK => self.sys_flock(a0.into(), a1),
            Sys::FSYNC => self.sys_fsync(a0.into()).await,
            Sys::FDATASYNC => self.sys_fdatasync(a0.into()).await,
            Sys::TRUNCATE => self.sys_truncate(a0.into(), a1).await,
            Sys::FTRUNCATE => self.sys_ftruncate(a0.into(), a1).await,
            Sys::GETDENTS64 => self.sys_getdents64(a0.into(), a1.into(), a2).await,
            Sys::GETCWD => self.sys_getcwd(a0.into(), a1),
            Sys::CHDIR => self.sys_chdir(a0.into()).await,
            Sys::RENAMEAT => {
                self.sys_renameat(a0.into(), a1.into(), a2.into(), a3.into())
                    .await
            }
            Sys::MKDIRAT => self.sys_mkdirat(a0.into(), a1.into(), a2).await,
            Sys::LINKAT => {
                self.sys_linkat(a0.into(), a1.into(), a2.into(), a3.into(), a4)
                    .await
            }
            Sys::UNLINKAT => self.sys_unlinkat(a0.into(), a1.into(), a2).await,
            Sys::SYMLINKAT => self.unimplemented("symlinkat", Err(LxError::EACCES)),
            Sys::READLINKAT => {
                self.sys_readlinkat(a0.into(), a1.into(), a2.into(), a3)
                    .await
            }
=======
            Sys::READ => {
                self.sys_read(a0.into(), self.into_out_userptr(a1).unwrap(), a2)
                    .await
            }
            Sys::WRITE => self.sys_write(a0.into(), self.into_in_userptr(a1).unwrap(), a2),
            Sys::OPENAT => self.sys_openat(a0.into(), self.into_in_userptr(a1).unwrap(), a2, a3),
            Sys::CLOSE => self.sys_close(a0.into()),
            Sys::FSTAT => self.sys_fstat(a0.into(), self.into_out_userptr(a1).unwrap()),
            Sys::NEWFSTATAT => self.sys_fstatat(
                a0.into(),
                self.into_in_userptr(a1).unwrap(),
                self.into_out_userptr(a2).unwrap(),
                a3,
            ),
            Sys::LSEEK => self.sys_lseek(a0.into(), a1 as i64, a2 as u8),
            Sys::IOCTL => self.sys_ioctl(a0.into(), a1, a2, a3, a4),
            Sys::PREAD64 => {
                self.sys_pread(a0.into(), self.into_out_userptr(a1).unwrap(), a2, a3 as _)
                    .await
            }
            Sys::PWRITE64 => {
                self.sys_pwrite(a0.into(), self.into_in_userptr(a1).unwrap(), a2, a3 as _)
            }
            Sys::READV => {
                self.sys_readv(a0.into(), self.into_in_userptr(a1).unwrap(), a2)
                    .await
            }
            Sys::WRITEV => self.sys_writev(a0.into(), self.into_in_userptr(a1).unwrap(), a2),
            Sys::SENDFILE => {
                self.sys_sendfile(
                    a0.into(),
                    a1.into(),
                    self.into_inout_userptr(a2).unwrap(),
                    a3,
                )
                .await
            }
            Sys::FCNTL => self.sys_fcntl(a0.into(), a1, a2),
            Sys::FLOCK => self.sys_flock(a0.into(), a1),
            Sys::FSYNC => self.sys_fsync(a0.into()),
            Sys::FDATASYNC => self.sys_fdatasync(a0.into()),
            Sys::TRUNCATE => self.sys_truncate(self.into_in_userptr(a0).unwrap(), a1),
            Sys::FTRUNCATE => self.sys_ftruncate(a0.into(), a1),
            Sys::GETDENTS64 => {
                self.sys_getdents64(a0.into(), self.into_out_userptr(a1).unwrap(), a2)
            }
            Sys::GETCWD => self.sys_getcwd(self.into_out_userptr(a0).unwrap(), a1),
            Sys::CHDIR => self.sys_chdir(self.into_in_userptr(a0).unwrap()),
            Sys::RENAMEAT => self.sys_renameat(
                a0.into(),
                self.into_in_userptr(a1).unwrap(),
                a2.into(),
                self.into_in_userptr(a3).unwrap(),
            ),
            Sys::MKDIRAT => self.sys_mkdirat(a0.into(), self.into_in_userptr(a1).unwrap(), a2),
            Sys::LINKAT => self.sys_linkat(
                a0.into(),
                self.into_in_userptr(a1).unwrap(),
                a2.into(),
                self.into_in_userptr(a3).unwrap(),
                a4,
            ),
            Sys::UNLINKAT => self.sys_unlinkat(a0.into(), self.into_in_userptr(a1).unwrap(), a2),
            Sys::SYMLINKAT => self.unimplemented("symlinkat", Err(LxError::EACCES)),
            Sys::READLINKAT => self.sys_readlinkat(
                a0.into(),
                self.into_in_userptr(a1).unwrap(),
                self.into_out_userptr(a2).unwrap(),
                a3,
            ),
>>>>>>> 63e147a3
            Sys::FCHMOD => self.unimplemented("fchmod", Ok(0)),
            Sys::FCHMODAT => self.unimplemented("fchmodat", Ok(0)),
            Sys::FCHOWN => self.unimplemented("fchown", Ok(0)),
            Sys::FCHOWNAT => self.unimplemented("fchownat", Ok(0)),
<<<<<<< HEAD
            Sys::FACCESSAT => self.sys_faccessat(a0.into(), a1.into(), a2, a3).await,
            Sys::DUP => self.sys_dup(a0.into()),
            Sys::DUP3 => self.sys_dup2(a0.into(), a1.into()).await, // TODO: handle `flags`
            Sys::PIPE2 => self.sys_pipe2(a0.into(), a1),            // TODO: handle `flags`
            Sys::UTIMENSAT => {
                self.sys_utimensat(a0.into(), a1.into(), a2.into(), a3)
                    .await
=======
            Sys::FACCESSAT => {
                self.sys_faccessat(a0.into(), self.into_in_userptr(a1).unwrap(), a2, a3)
            }
            Sys::DUP => self.sys_dup(a0.into()),
            Sys::DUP3 => self.sys_dup2(a0.into(), a1.into()), // TODO: handle `flags`
            Sys::PIPE2 => self.sys_pipe2(a0.into(), a1),      // TODO: handle `flags`
            Sys::UTIMENSAT => {
                self.sys_utimensat(a0.into(), self.into_in_userptr(a1).unwrap(), a2.into(), a3)
>>>>>>> 63e147a3
            }
            Sys::COPY_FILE_RANGE => {
                self.sys_copy_file_range(
                    a0.into(),
                    self.into_inout_userptr(a1).unwrap(),
                    a2.into(),
                    self.into_inout_userptr(a3).unwrap(),
                    a4,
                    a5,
                )
                .await
            }

            // io multiplexing
<<<<<<< HEAD
            // Sys::PSELECT6 => {
            //     self.sys_pselect6(a0, a1.into(), a2.into(), a3.into(), a4.into(), a5)
            //         .await
            // }
            Sys::PPOLL => {
                self.sys_ppoll(a0.into(), a1, a2.into()).await // ignore sigmask
            }
            // Sys::EPOLL_CREATE1 => self.sys_epoll_create1(a0),
            // Sys::EPOLL_CTL => self.sys_epoll_ctl(a0, a1, a2, a3.into()),
            // Sys::EPOLL_PWAIT => self.sys_epoll_pwait(a0, a1.into(), a2, a3, a4),
            // Sys::EVENTFD2 => self.unimplemented("eventfd2", Err(LxError::EACCES)),
=======
            Sys::PSELECT6 => {
                self.sys_pselect6(
                    a0,
                    self.into_inout_userptr(a1).unwrap(),
                    self.into_inout_userptr(a2).unwrap(),
                    self.into_inout_userptr(a3).unwrap(),
                    self.into_in_userptr(a4).unwrap(),
                    a5,
                )
                .await
            }
            Sys::PPOLL => {
                self.sys_ppoll(
                    self.into_inout_userptr(a0).unwrap(),
                    a1,
                    self.into_in_userptr(a2).unwrap(),
                )
                .await
            } // ignore sigmask
            //            Sys::EPOLL_CREATE1 => self.sys_epoll_create1(a0),
            //            Sys::EPOLL_CTL => self.sys_epoll_ctl(a0, a1, a2, a3.into()),
            //            Sys::EPOLL_PWAIT => self.sys_epoll_pwait(a0, a1.into(), a2, a3, a4),
            //            Sys::EVENTFD2 => self.unimplemented("eventfd2", Err(LxError::EACCES)),
>>>>>>> 63e147a3

            // Sys::SOCKETPAIR => self.unimplemented("socketpair", Err(LxError::EACCES)),
            // file system
            Sys::STATFS => self.unimplemented("statfs", Err(LxError::EACCES)),
            Sys::FSTATFS => self.unimplemented("fstatfs", Err(LxError::EACCES)),
            Sys::SYNC => self.sys_sync().await,
            Sys::MOUNT => self.unimplemented("mount", Err(LxError::EACCES)),
            Sys::UMOUNT2 => self.unimplemented("umount2", Err(LxError::EACCES)),

            // memory
            Sys::BRK => self.unimplemented("brk", Err(LxError::ENOMEM)),
            Sys::MMAP => self.sys_mmap(a0, a1, a2, a3, a4.into(), a5 as _).await,
            Sys::MPROTECT => self.sys_mprotect(a0, a1, a2),
            Sys::MUNMAP => self.sys_munmap(a0, a1),
            Sys::MADVISE => self.unimplemented("madvise", Ok(0)),

            // signal
            Sys::RT_SIGACTION => self.sys_rt_sigaction(
                a0,
                self.into_in_userptr(a1).unwrap(),
                self.into_out_userptr(a2).unwrap(),
                a3,
            ),
            Sys::RT_SIGPROCMASK => self.sys_rt_sigprocmask(
                a0 as _,
                self.into_in_userptr(a1).unwrap(),
                self.into_out_userptr(a2).unwrap(),
                a3,
            ),
            // Sys::RT_SIGRETURN => self.sys_rt_sigreturn(),
            Sys::SIGALTSTACK => self.sys_sigaltstack(
                self.into_in_userptr(a0).unwrap(),
                self.into_out_userptr(a1).unwrap(),
            ),
            //            Sys::KILL => self.sys_kill(a0, a1),

            // schedule
            Sys::SCHED_YIELD => self.sys_sched_yield().await,
            Sys::SCHED_GETAFFINITY => self.unimplemented("sched_getaffinity", Ok(0)),

            // socket
            Sys::SOCKET => self.sys_socket(a0, a1, a2),
            Sys::CONNECT => self.sys_connect(a0, a1.into(), a2).await,
            Sys::ACCEPT => {
                self.sys_accept(
                    a0,
                    self.into_out_userptr(a1).unwrap(),
                    self.into_inout_userptr(a2).unwrap(),
                )
                .await
            }
            //            Sys::ACCEPT4 => self.sys_accept(a0, a1.into(), a2.into()), // use accept for accept4
            Sys::SENDTO => self.sys_sendto(
                a0,
                self.into_in_userptr(a1).unwrap(),
                a2,
                a3,
                self.into_in_userptr(a4).unwrap(),
                a5,
            ),
            Sys::RECVFROM => {
                self.sys_recvfrom(a0, a1.into(), a2, a3, a4.into(), a5.into())
                    .await
            }
            Sys::SENDMSG => self.unimplemented("sys_sendmsg(),", Ok(0)),
            Sys::RECVMSG => self.unimplemented("sys_recvmsg(a0, a1.into(), a2),", Ok(0)),
            Sys::SHUTDOWN => self.sys_shutdown(a0, a1),
            Sys::BIND => self.sys_bind(a0, self.into_in_userptr(a1).unwrap(), a2),
            Sys::LISTEN => self.sys_listen(a0, a1),
            Sys::GETSOCKNAME => self.sys_getsockname(
                a0,
                self.into_out_userptr(a1).unwrap(),
                self.into_inout_userptr(a2).unwrap(),
            ),
            Sys::GETPEERNAME => {
                self.unimplemented("sys_getpeername(a0, a1.into(), a2.into()),", Ok(0))
            }
            Sys::SETSOCKOPT => {
                self.sys_setsockopt(a0, a1, a2, self.into_in_userptr(a3).unwrap(), a4)
            }
            Sys::GETSOCKOPT => {
                self.unimplemented("sys_getsockopt(a0, a1, a2, a3.into(), a4.into()),", Ok(0))
            }

            // process
<<<<<<< HEAD
            Sys::CLONE => self.sys_clone(a0, a1, a2.into(), a3.into(), a4),
            Sys::EXECVE => self.sys_execve(a0.into(), a1.into(), a2.into()).await,
=======
            Sys::CLONE => {
                // warn!("a2={} a3={}", a2, a3);
                // self.sys_clone(
                //     a0,
                //     a1,
                //     self.into_out_userptr(a2).unwrap(),
                //     self.into_out_userptr(a3).unwrap(),
                //     a4,
                // )
                self.sys_clone(a0, a1, a2.into(), a3.into(), a4)
            }
            Sys::EXECVE => self.sys_execve(
                self.into_in_userptr(a0).unwrap(),
                self.into_in_userptr(a1).unwrap(),
                self.into_in_userptr(a2).unwrap(),
            ),
>>>>>>> 63e147a3
            Sys::EXIT => self.sys_exit(a0 as _),
            Sys::EXIT_GROUP => self.sys_exit_group(a0 as _),
            Sys::WAIT4 => {
                self.sys_wait4(a0 as _, self.into_out_userptr(a1).unwrap(), a2 as _)
                    .await
            }
            Sys::SET_TID_ADDRESS => self.sys_set_tid_address(self.into_out_userptr(a0).unwrap()),
            Sys::FUTEX => {
                // ignore timeout argument when op is wake
                self.sys_futex(a0, a1 as _, a2 as _, a3).await
            }
            Sys::TKILL => self.unimplemented("tkill", Ok(0)),

            // time
            Sys::NANOSLEEP => self.sys_nanosleep(self.into_in_userptr(a0).unwrap()).await,
            Sys::SETITIMER => self.unimplemented("setitimer", Ok(0)),
            Sys::GETTIMEOFDAY => self.sys_gettimeofday(
                self.into_out_userptr(a0).unwrap(),
                self.into_in_userptr(a1).unwrap(),
            ),
            Sys::CLOCK_GETTIME => self.sys_clock_gettime(a0, self.into_out_userptr(a1).unwrap()),

            // sem
            #[cfg(not(target_arch = "mips"))]
            Sys::SEMGET => self.sys_semget(a0, a1, a2),
            #[cfg(not(target_arch = "mips"))]
            Sys::SEMOP => {
                self.sys_semop(a0, self.into_in_userptr(a1).unwrap(), a2)
                    .await
            }
            #[cfg(not(target_arch = "mips"))]
            Sys::SEMCTL => self.sys_semctl(a0, a1, a2, a3),

            // shm
            #[cfg(not(target_arch = "mips"))]
            Sys::SHMGET => self.sys_shmget(a0, a1, a2),
            #[cfg(not(target_arch = "mips"))]
            Sys::SHMAT => self.sys_shmat(a0, a1, a2),
            #[cfg(not(target_arch = "mips"))]
            Sys::SHMDT => self.sys_shmdt(a0, a1, a2),
            #[cfg(not(target_arch = "mips"))]
            Sys::SHMCTL => self.sys_shmctl(a0, a1, a2),

            // system
            Sys::GETPID => self.sys_getpid(),
            Sys::GETTID => self.sys_gettid(),
            Sys::UNAME => self.sys_uname(self.into_out_userptr(a0).unwrap()),
            Sys::UMASK => self.unimplemented("umask", Ok(0o777)),
            //            Sys::GETRLIMIT => self.sys_getrlimit(),
            //            Sys::SETRLIMIT => self.sys_setrlimit(),
            Sys::GETRUSAGE => self.sys_getrusage(a0, self.into_out_userptr(a1).unwrap()),
            Sys::SYSINFO => self.sys_sysinfo(self.into_out_userptr(a0).unwrap()),
            Sys::TIMES => self.sys_times(self.into_out_userptr(a0).unwrap()),
            Sys::GETUID => self.unimplemented("getuid", Ok(0)),
            Sys::GETGID => self.unimplemented("getgid", Ok(0)),
            Sys::SETUID => self.unimplemented("setuid", Ok(0)),
            Sys::GETEUID => self.unimplemented("geteuid", Ok(0)),
            Sys::GETEGID => self.unimplemented("getegid", Ok(0)),
            Sys::SETPGID => self.unimplemented("setpgid", Ok(0)),
            Sys::GETPPID => self.sys_getppid(),
            Sys::SETSID => self.unimplemented("setsid", Ok(0)),
            Sys::GETPGID => self.unimplemented("getpgid", Ok(0)),
            Sys::GETGROUPS => self.unimplemented("getgroups", Ok(0)),
            Sys::SETGROUPS => self.unimplemented("setgroups", Ok(0)),
            //            Sys::SETPRIORITY => self.sys_set_priority(a0),
            Sys::PRCTL => self.unimplemented("prctl", Ok(0)),
            Sys::MEMBARRIER => self.unimplemented("membarrier", Ok(0)),
            Sys::PRLIMIT64 => self.sys_prlimit64(
                a0,
                a1,
                self.into_in_userptr(a2).unwrap(),
                self.into_out_userptr(a3).unwrap(),
            ),
            //            Sys::REBOOT => self.sys_reboot(a0 as u32, a1 as u32, a2 as u32, a3.into()),
            Sys::GETRANDOM => {
                self.sys_getrandom(self.into_out_userptr(a0).unwrap(), a1 as usize, a2 as u32)
            }
            Sys::RT_SIGQUEUEINFO => self.unimplemented("rt_sigqueueinfo", Ok(0)),

            // kernel module
            //            Sys::INIT_MODULE => self.sys_init_module(a0.into(), a1 as usize, a2.into()),
            Sys::FINIT_MODULE => self.unimplemented("finit_module", Err(LxError::ENOSYS)),
            //            Sys::DELETE_MODULE => self.sys_delete_module(a0.into(), a1 as u32),

            // async call
            Sys::SETUP_ASYNC_CALL => self.sys_setup_async_call(a0, a1, a2, a3.into(), a4),

            #[cfg(target_arch = "x86_64")]
            _ => self.x86_64_syscall(sys_type, args).await,
            #[cfg(target_arch = "riscv64")]
            _ => self.riscv64_syscall(sys_type, args).await,
        };
        info!("<= {:?} {:?}", sys_type, ret);
        match ret {
            Ok(value) => value as isize,
            Err(err) => -(err as isize),
        }
    }

    #[cfg(target_arch = "x86_64")]
    /// syscall specified for x86_64
    async fn x86_64_syscall(&mut self, sys_type: Sys, args: [usize; 6]) -> SysResult {
        let [a0, a1, a2, _a3, _a4, _a5] = args;
        match sys_type {
<<<<<<< HEAD
            Sys::OPEN => self.sys_open(a0.into(), a1, a2).await,
            Sys::STAT => self.sys_stat(a0.into(), a1.into()).await,
            Sys::LSTAT => self.sys_lstat(a0.into(), a1.into()).await,
            Sys::POLL => unimplemented!(), // self.sys_poll(a0.into(), a1, a2 as _).await,
            Sys::ACCESS => self.sys_access(a0.into(), a1).await,
            Sys::PIPE => self.sys_pipe(a0.into()),
            Sys::SELECT => {
                self.sys_select(a0, a1.into(), a2.into(), a3.into(), a4.into())
                    .await
            }
            Sys::DUP2 => self.sys_dup2(a0.into(), a1.into()).await,
            Sys::ALARM => self.unimplemented("alarm", Ok(0)),
            Sys::FORK => self.sys_fork(),
            Sys::VFORK => self.sys_vfork().await,
            Sys::RENAME => self.sys_rename(a0.into(), a1.into()).await,
            Sys::MKDIR => self.sys_mkdir(a0.into(), a1).await,
            Sys::RMDIR => self.sys_rmdir(a0.into()).await,
            Sys::LINK => self.sys_link(a0.into(), a1.into()).await,
            Sys::UNLINK => self.sys_unlink(a0.into()).await,
            Sys::READLINK => self.sys_readlink(a0.into(), a1.into(), a2).await,
            Sys::CHMOD => self.unimplemented("chmod", Ok(0)),
            Sys::CHOWN => self.unimplemented("chown", Ok(0)),
            Sys::ARCH_PRCTL => self.sys_arch_prctl(a0 as _, a1),
            Sys::TIME => self.sys_time(a0.into()),
            Sys::EPOLL_CREATE => self.sys_epoll_create(a0),
            Sys::EPOLL_WAIT => self.sys_epoll_wait(a0, a1.into(), a2, a3),
=======
            Sys::OPEN => self.sys_open(self.into_in_userptr(a0).unwrap(), a1, a2),
            Sys::STAT => self.sys_stat(
                self.into_in_userptr(a0).unwrap(),
                self.into_out_userptr(a1).unwrap(),
            ),
            Sys::LSTAT => self.sys_lstat(
                self.into_in_userptr(a0).unwrap(),
                self.into_out_userptr(a1).unwrap(),
            ),
            Sys::POLL => {
                self.sys_poll(self.into_inout_userptr(a0).unwrap(), a1, a2 as _)
                    .await
            }
            Sys::ACCESS => self.sys_access(self.into_in_userptr(a0).unwrap(), a1),
            Sys::PIPE => self.sys_pipe(self.into_out_userptr(a0).unwrap()),
            Sys::SELECT => {
                self.sys_select(
                    a0,
                    self.into_inout_userptr(a1).unwrap(),
                    self.into_inout_userptr(a2).unwrap(),
                    self.into_inout_userptr(a3).unwrap(),
                    self.into_in_userptr(a4).unwrap(),
                )
                .await
            }
            Sys::DUP2 => self.sys_dup2(a0.into(), a1.into()),
            //            Sys::ALARM => self.unimplemented("alarm", Ok(0)),
            Sys::FORK => self.sys_fork(),
            Sys::VFORK => self.sys_vfork().await,
            Sys::RENAME => self.sys_rename(
                self.into_in_userptr(a0).unwrap(),
                self.into_in_userptr(a1).unwrap(),
            ),
            Sys::MKDIR => self.sys_mkdir(self.into_in_userptr(a0).unwrap(), a1),
            Sys::RMDIR => self.sys_rmdir(self.into_in_userptr(a0).unwrap()),
            Sys::LINK => self.sys_link(
                self.into_in_userptr(a0).unwrap(),
                self.into_in_userptr(a1).unwrap(),
            ),
            Sys::UNLINK => self.sys_unlink(self.into_in_userptr(a0).unwrap()),
            Sys::READLINK => self.sys_readlink(
                self.into_in_userptr(a0).unwrap(),
                self.into_out_userptr(a1).unwrap(),
                a2,
            ),
            Sys::CHMOD => self.unimplemented("chmod", Ok(0)),
            Sys::CHOWN => self.unimplemented("chown", Ok(0)),
            Sys::ARCH_PRCTL => self.sys_arch_prctl(a0 as _, a1),
            Sys::TIME => self.sys_time(self.into_out_userptr(a0).unwrap()),
            //            Sys::EPOLL_CREATE => self.sys_epoll_create(a0),
            //            Sys::EPOLL_WAIT => self.sys_epoll_wait(a0, a1.into(), a2, a3),
>>>>>>> 63e147a3
            _ => self.unknown_syscall(sys_type),
        }
    }

    #[cfg(target_arch = "riscv64")]
    async fn riscv64_syscall(&mut self, sys_type: Sys, args: [usize; 6]) -> SysResult {
        debug!("riscv64_syscall: {:?}, {:?}", sys_type, args);
        //let [a0, a1, a2, a3, a4, _a5] = args;
        match sys_type {
            //Sys::OPEN => self.sys_open(a0.into(), a1, a2),
            _ => self.unknown_syscall(sys_type),
        }
    }

    /// unkown syscalls, currently is similar to unimplemented syscalls but emit an error
    fn unknown_syscall(&mut self, sys_type: Sys) -> SysResult {
        error!("unknown syscall: {:?}. exit...", sys_type);
        let proc = self.zircon_process();
        proc.exit(-1);
        Err(LxError::ENOSYS)
    }

    /// unimplemented syscalls
    fn unimplemented(&self, name: &str, ret: SysResult) -> SysResult {
        warn!("{}: unimplemented", name);
        ret
    }

    /// get zircon process
    fn zircon_process(&self) -> &Arc<Process> {
        self.thread.proc()
    }

    /// get linux process
    fn linux_process(&self) -> &LinuxProcess {
        self.zircon_process().linux()
    }
}<|MERGE_RESOLUTION|>--- conflicted
+++ resolved
@@ -160,45 +160,6 @@
         };
         let [a0, a1, a2, a3, a4, a5] = args;
         let ret = match sys_type {
-<<<<<<< HEAD
-            Sys::READ => self.sys_read(a0.into(), a1.into(), a2).await,
-            Sys::WRITE => self.sys_write(a0.into(), a1.into(), a2).await,
-            Sys::OPENAT => self.sys_openat(a0.into(), a1.into(), a2, a3).await,
-            Sys::CLOSE => self.sys_close(a0.into()).await,
-            Sys::FSTAT => self.sys_fstat(a0.into(), a1.into()),
-            Sys::NEWFSTATAT => self.sys_fstatat(a0.into(), a1.into(), a2.into(), a3).await,
-            Sys::LSEEK => self.sys_lseek(a0.into(), a1 as i64, a2 as u8),
-            Sys::IOCTL => self.sys_ioctl(a0.into(), a1, a2, a3, a4),
-            Sys::PREAD64 => self.sys_pread(a0.into(), a1.into(), a2, a3 as _).await,
-            Sys::PWRITE64 => self.sys_pwrite(a0.into(), a1.into(), a2, a3 as _).await,
-            Sys::READV => self.sys_readv(a0.into(), a1.into(), a2).await,
-            Sys::WRITEV => self.sys_writev(a0.into(), a1.into(), a2).await,
-            Sys::SENDFILE => self.sys_sendfile(a0.into(), a1.into(), a2.into(), a3).await,
-            Sys::FCNTL => self.sys_fcntl(a0.into(), a1, a2).await,
-            Sys::FLOCK => self.sys_flock(a0.into(), a1),
-            Sys::FSYNC => self.sys_fsync(a0.into()).await,
-            Sys::FDATASYNC => self.sys_fdatasync(a0.into()).await,
-            Sys::TRUNCATE => self.sys_truncate(a0.into(), a1).await,
-            Sys::FTRUNCATE => self.sys_ftruncate(a0.into(), a1).await,
-            Sys::GETDENTS64 => self.sys_getdents64(a0.into(), a1.into(), a2).await,
-            Sys::GETCWD => self.sys_getcwd(a0.into(), a1),
-            Sys::CHDIR => self.sys_chdir(a0.into()).await,
-            Sys::RENAMEAT => {
-                self.sys_renameat(a0.into(), a1.into(), a2.into(), a3.into())
-                    .await
-            }
-            Sys::MKDIRAT => self.sys_mkdirat(a0.into(), a1.into(), a2).await,
-            Sys::LINKAT => {
-                self.sys_linkat(a0.into(), a1.into(), a2.into(), a3.into(), a4)
-                    .await
-            }
-            Sys::UNLINKAT => self.sys_unlinkat(a0.into(), a1.into(), a2).await,
-            Sys::SYMLINKAT => self.unimplemented("symlinkat", Err(LxError::EACCES)),
-            Sys::READLINKAT => {
-                self.sys_readlinkat(a0.into(), a1.into(), a2.into(), a3)
-                    .await
-            }
-=======
             Sys::READ => {
                 self.sys_read(a0.into(), self.into_out_userptr(a1).unwrap(), a2)
                     .await
@@ -269,20 +230,10 @@
                 self.into_out_userptr(a2).unwrap(),
                 a3,
             ),
->>>>>>> 63e147a3
             Sys::FCHMOD => self.unimplemented("fchmod", Ok(0)),
             Sys::FCHMODAT => self.unimplemented("fchmodat", Ok(0)),
             Sys::FCHOWN => self.unimplemented("fchown", Ok(0)),
             Sys::FCHOWNAT => self.unimplemented("fchownat", Ok(0)),
-<<<<<<< HEAD
-            Sys::FACCESSAT => self.sys_faccessat(a0.into(), a1.into(), a2, a3).await,
-            Sys::DUP => self.sys_dup(a0.into()),
-            Sys::DUP3 => self.sys_dup2(a0.into(), a1.into()).await, // TODO: handle `flags`
-            Sys::PIPE2 => self.sys_pipe2(a0.into(), a1),            // TODO: handle `flags`
-            Sys::UTIMENSAT => {
-                self.sys_utimensat(a0.into(), a1.into(), a2.into(), a3)
-                    .await
-=======
             Sys::FACCESSAT => {
                 self.sys_faccessat(a0.into(), self.into_in_userptr(a1).unwrap(), a2, a3)
             }
@@ -291,7 +242,6 @@
             Sys::PIPE2 => self.sys_pipe2(a0.into(), a1),      // TODO: handle `flags`
             Sys::UTIMENSAT => {
                 self.sys_utimensat(a0.into(), self.into_in_userptr(a1).unwrap(), a2.into(), a3)
->>>>>>> 63e147a3
             }
             Sys::COPY_FILE_RANGE => {
                 self.sys_copy_file_range(
@@ -306,19 +256,6 @@
             }
 
             // io multiplexing
-<<<<<<< HEAD
-            // Sys::PSELECT6 => {
-            //     self.sys_pselect6(a0, a1.into(), a2.into(), a3.into(), a4.into(), a5)
-            //         .await
-            // }
-            Sys::PPOLL => {
-                self.sys_ppoll(a0.into(), a1, a2.into()).await // ignore sigmask
-            }
-            // Sys::EPOLL_CREATE1 => self.sys_epoll_create1(a0),
-            // Sys::EPOLL_CTL => self.sys_epoll_ctl(a0, a1, a2, a3.into()),
-            // Sys::EPOLL_PWAIT => self.sys_epoll_pwait(a0, a1.into(), a2, a3, a4),
-            // Sys::EVENTFD2 => self.unimplemented("eventfd2", Err(LxError::EACCES)),
-=======
             Sys::PSELECT6 => {
                 self.sys_pselect6(
                     a0,
@@ -342,7 +279,6 @@
             //            Sys::EPOLL_CTL => self.sys_epoll_ctl(a0, a1, a2, a3.into()),
             //            Sys::EPOLL_PWAIT => self.sys_epoll_pwait(a0, a1.into(), a2, a3, a4),
             //            Sys::EVENTFD2 => self.unimplemented("eventfd2", Err(LxError::EACCES)),
->>>>>>> 63e147a3
 
             // Sys::SOCKETPAIR => self.unimplemented("socketpair", Err(LxError::EACCES)),
             // file system
@@ -428,10 +364,6 @@
             }
 
             // process
-<<<<<<< HEAD
-            Sys::CLONE => self.sys_clone(a0, a1, a2.into(), a3.into(), a4),
-            Sys::EXECVE => self.sys_execve(a0.into(), a1.into(), a2.into()).await,
-=======
             Sys::CLONE => {
                 // warn!("a2={} a3={}", a2, a3);
                 // self.sys_clone(
@@ -448,7 +380,6 @@
                 self.into_in_userptr(a1).unwrap(),
                 self.into_in_userptr(a2).unwrap(),
             ),
->>>>>>> 63e147a3
             Sys::EXIT => self.sys_exit(a0 as _),
             Sys::EXIT_GROUP => self.sys_exit_group(a0 as _),
             Sys::WAIT4 => {
@@ -553,34 +484,6 @@
     async fn x86_64_syscall(&mut self, sys_type: Sys, args: [usize; 6]) -> SysResult {
         let [a0, a1, a2, _a3, _a4, _a5] = args;
         match sys_type {
-<<<<<<< HEAD
-            Sys::OPEN => self.sys_open(a0.into(), a1, a2).await,
-            Sys::STAT => self.sys_stat(a0.into(), a1.into()).await,
-            Sys::LSTAT => self.sys_lstat(a0.into(), a1.into()).await,
-            Sys::POLL => unimplemented!(), // self.sys_poll(a0.into(), a1, a2 as _).await,
-            Sys::ACCESS => self.sys_access(a0.into(), a1).await,
-            Sys::PIPE => self.sys_pipe(a0.into()),
-            Sys::SELECT => {
-                self.sys_select(a0, a1.into(), a2.into(), a3.into(), a4.into())
-                    .await
-            }
-            Sys::DUP2 => self.sys_dup2(a0.into(), a1.into()).await,
-            Sys::ALARM => self.unimplemented("alarm", Ok(0)),
-            Sys::FORK => self.sys_fork(),
-            Sys::VFORK => self.sys_vfork().await,
-            Sys::RENAME => self.sys_rename(a0.into(), a1.into()).await,
-            Sys::MKDIR => self.sys_mkdir(a0.into(), a1).await,
-            Sys::RMDIR => self.sys_rmdir(a0.into()).await,
-            Sys::LINK => self.sys_link(a0.into(), a1.into()).await,
-            Sys::UNLINK => self.sys_unlink(a0.into()).await,
-            Sys::READLINK => self.sys_readlink(a0.into(), a1.into(), a2).await,
-            Sys::CHMOD => self.unimplemented("chmod", Ok(0)),
-            Sys::CHOWN => self.unimplemented("chown", Ok(0)),
-            Sys::ARCH_PRCTL => self.sys_arch_prctl(a0 as _, a1),
-            Sys::TIME => self.sys_time(a0.into()),
-            Sys::EPOLL_CREATE => self.sys_epoll_create(a0),
-            Sys::EPOLL_WAIT => self.sys_epoll_wait(a0, a1.into(), a2, a3),
-=======
             Sys::OPEN => self.sys_open(self.into_in_userptr(a0).unwrap(), a1, a2),
             Sys::STAT => self.sys_stat(
                 self.into_in_userptr(a0).unwrap(),
@@ -632,7 +535,6 @@
             Sys::TIME => self.sys_time(self.into_out_userptr(a0).unwrap()),
             //            Sys::EPOLL_CREATE => self.sys_epoll_create(a0),
             //            Sys::EPOLL_WAIT => self.sys_epoll_wait(a0, a1.into(), a2, a3),
->>>>>>> 63e147a3
             _ => self.unknown_syscall(sys_type),
         }
     }
