--- conflicted
+++ resolved
@@ -15,11 +15,7 @@
 zircon-object = { path = "../zircon-object" }
 linux-object = { path = "../linux-object" }
 kernel-hal = { path = "../kernel-hal" }
-<<<<<<< HEAD
-# rcore-fs = { git = "https://github.com/rcore-os/rcore-fs", rev = "6df6cd2" }
+# rcore-fs = { git = "https://github.com/rcore-os/rcore-fs", rev = "7c232ec" }
 rcore-fs = { git = "https://github.com/DeathWish5/rcore-fs"}
-=======
-rcore-fs = { git = "https://github.com/rcore-os/rcore-fs", rev = "7c232ec" }
->>>>>>> 54880c99
 lazy_static = { version = "1.4", features = ["spin_no_std"] }
 bitvec = { version = "0.22", default-features = false, features = ["alloc"] }