--- conflicted
+++ resolved
@@ -14,14 +14,9 @@
 numeric-enum-macro = "0.2"
 zircon-object = { path = "../zircon-object" }
 linux-object = { path = "../linux-object" }
-<<<<<<< HEAD
-kernel-hal = { path = "../kernel-hal" }
+kernel-hal = { path = "../kernel-hal", default-features = false }
 # rcore-fs = { git = "https://github.com/rcore-os/rcore-fs", rev = "7c232ec" }
 rcore-fs = { git = "https://github.com/DeathWish5/rcore-fs", branch = "async-fs"}
-=======
-kernel-hal = { path = "../kernel-hal", default-features = false }
-rcore-fs = { git = "https://github.com/rcore-os/rcore-fs", rev = "7c232ec" }
->>>>>>> d606d4fc
 lazy_static = { version = "1.4", features = ["spin_no_std"] }
 bitvec = { version = "0.22", default-features = false, features = ["alloc"] }
 async-trait = "0.1"