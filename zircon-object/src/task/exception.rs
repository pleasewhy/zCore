--- conflicted
+++ resolved
@@ -33,17 +33,13 @@
         })
     }
 
-<<<<<<< HEAD
-    /// Create an exception channel endpoint for user.
-    pub fn create_channel(&self) -> ZxResult<Arc<Channel>> {
-=======
     pub fn shutdown(&self) {
->>>>>>> a0cc7dda
         let mut inner = self.inner.lock();
         inner.channel.take();
         inner.shutdowned = true;
     }
 
+    /// Create an exception channel endpoint for user.
     pub fn create_channel(
         &self,
         thread_rights: Rights,
@@ -111,19 +107,11 @@
 }
 
 #[repr(C)]
-<<<<<<< HEAD
 struct ExceptionInfo {
     tid: KoID,
     pid: KoID,
     type_: ExceptionType,
     padding: u32,
-=======
-pub struct ExceptionInfo {
-    pub pid: KoID,
-    pub tid: KoID,
-    pub type_: ExceptionType,
-    pub padding: u32,
->>>>>>> a0cc7dda
 }
 
 impl ExceptionInfo {
@@ -409,16 +397,12 @@
         self.inner.lock().handled as u32
     }
 
-<<<<<<< HEAD
-    /// If `state == 1`, closing the exception handle will
+    /// Set whether closing the exception handle will
     /// finish exception processing and resume the underlying thread.
-    pub fn set_state(&self, state: u32) {
-=======
     pub fn set_state(&self, state: u32) -> ZxResult {
         if state > 1 {
             return Err(ZxError::INVALID_ARGS);
         }
->>>>>>> a0cc7dda
         self.inner.lock().handled = state == 1;
         Ok(())
     }
@@ -429,7 +413,7 @@
         self.inner.lock().second_chance as u32
     }
 
-    /// If `strategy == 1`, the debugger gets a 'second chance' at handling the exception
+    /// Set whether the debugger gets a 'second chance' at handling the exception
     /// if the process-level handler fails to do so.
     pub fn set_strategy(&self, strategy: u32) -> ZxResult {
         if strategy > 1 {
@@ -528,8 +512,6 @@
     }
 }
 
-<<<<<<< HEAD
-=======
 /// This is only used by ProcessStarting exceptions
 pub struct JobDebuggerIterator {
     job: Option<Arc<Job>>,
@@ -550,24 +532,10 @@
     }
 }
 
->>>>>>> a0cc7dda
 #[cfg(test)]
 mod tests {
     use super::*;
 
-<<<<<<< HEAD
-    #[async_std::test]
-    async fn exception() {
-        let root_job = Job::root();
-        let proc = Process::create(&root_job, "proc", 0).expect("failed to create process");
-        let thread = Thread::create(&proc, "thread", 0).expect("failed to create thread");
-
-        let _exceptionate = proc.get_exceptionate();
-        let _debug_exceptionate = proc.get_debug_exceptionate();
-
-        let exception = Exception::create(thread.clone(), ExceptionType::General, None);
-        assert!(!exception.handle().await);
-=======
     #[test]
     fn exceptionate_iterator() {
         let parent_job = Job::root();
@@ -738,6 +706,23 @@
 
         // test for the order: proc debug -> thread -> job
         assert_eq!(handled_order.lock().clone(), vec![0, 1, 3]);
->>>>>>> a0cc7dda
+    }
+}
+
+#[cfg(test)]
+mod tests {
+    use super::*;
+
+    #[async_std::test]
+    async fn exception() {
+        let root_job = Job::root();
+        let proc = Process::create(&root_job, "proc", 0).expect("failed to create process");
+        let thread = Thread::create(&proc, "thread", 0).expect("failed to create thread");
+
+        let _exceptionate = proc.get_exceptionate();
+        let _debug_exceptionate = proc.get_debug_exceptionate();
+
+        let exception = Exception::create(thread.clone(), ExceptionType::General, None);
+        assert!(!exception.handle().await);
     }
 }