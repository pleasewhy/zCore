use {
    super::exception::*,
    super::job_policy::*,
    super::process::Process,
    crate::object::*,
    crate::task::Task,
    alloc::sync::{Arc, Weak},
    alloc::vec::Vec,
    spin::Mutex,
};

/// Control a group of processes
///
/// ## SYNOPSIS
///
/// A job is a group of processes and possibly other (child) jobs. Jobs are used to
/// track privileges to perform kernel operations (i.e., make various syscalls,
/// with various options), and track and limit basic resource (e.g., memory, CPU)
/// consumption. Every process belongs to a single job. Jobs can also be nested,
/// and every job except the root job also belongs to a single (parent) job.
///
/// ## DESCRIPTION
///
/// A job is an object consisting of the following:
/// - a reference to a parent job
/// - a set of child jobs (each of whom has this job as parent)
/// - a set of member [processes](crate::task::Process)
/// - a set of policies
///
/// Jobs control "applications" that are composed of more than one process to be
/// controlled as a single entity.
#[allow(dead_code)]
pub struct Job {
    base: KObjectBase,
    _counter: CountHelper,
    parent: Option<Arc<Job>>,
    parent_policy: JobPolicy,
    exceptionate: Arc<Exceptionate>,
    debug_exceptionate: Arc<Exceptionate>,
    inner: Mutex<JobInner>,
}

impl_kobject!(Job
    fn get_child(&self, id: KoID) -> ZxResult<Arc<dyn KernelObject>> {
        let inner = self.inner.lock();
        if let Some(job) = inner.children.iter().filter_map(|o|o.upgrade()).find(|o| o.id() == id) {
            return Ok(job);
        }
        if let Some(proc) = inner.processes.iter().find(|o| o.id() == id) {
            return Ok(proc.clone());
        }
        Err(ZxError::NOT_FOUND)
    }
    fn related_koid(&self) -> KoID {
        self.parent.as_ref().map(|p| p.id()).unwrap_or(0)
    }
);
define_count_helper!(Job);

#[derive(Default)]
struct JobInner {
    policy: JobPolicy,
    children: Vec<Weak<Job>>,
    processes: Vec<Arc<Process>>,
    // if the job is killed, no more child creation should works
    killed: bool,
    timer_policy: TimerSlack,
    self_ref: Weak<Job>,
}

impl Job {
    /// Create the root job.
    pub fn root() -> Arc<Self> {
        let job = Arc::new(Job {
            base: KObjectBase::new(),
            _counter: CountHelper::new(),
            parent: None,
            parent_policy: JobPolicy::default(),
            exceptionate: Exceptionate::new(ExceptionChannelType::Job),
            debug_exceptionate: Exceptionate::new(ExceptionChannelType::JobDebugger),
            inner: Mutex::new(JobInner::default()),
        });
        job.inner.lock().self_ref = Arc::downgrade(&job);
        job
    }

    /// Create a new child job object.
    pub fn create_child(self: &Arc<Self>, _options: u32) -> ZxResult<Arc<Self>> {
        // TODO: options
        let mut inner = self.inner.lock();
        if inner.killed {
            return Err(ZxError::BAD_STATE);
        }
        let child = Arc::new(Job {
            base: KObjectBase::new(),
            _counter: CountHelper::new(),
            parent: Some(self.clone()),
            parent_policy: inner.policy.merge(&self.parent_policy),
            exceptionate: Exceptionate::new(ExceptionChannelType::Job),
            debug_exceptionate: Exceptionate::new(ExceptionChannelType::JobDebugger),
            inner: Mutex::new(JobInner::default()),
        });
        let child_weak = Arc::downgrade(&child);
        child.inner.lock().self_ref = child_weak.clone();
        inner.children.push(child_weak);
        Ok(child)
    }

    fn remove_child(&self, to_remove: &Weak<Job>) {
        let mut inner = self.inner.lock();
        inner.children.retain(|child| !to_remove.ptr_eq(child));
        if inner.killed && inner.processes.is_empty() && inner.children.is_empty() {
            drop(inner);
            self.terminate()
        }
    }

    /// Get the policy of the job.
    pub fn policy(&self) -> JobPolicy {
        self.inner.lock().policy.merge(&self.parent_policy)
    }

    /// Get the parent job.
    pub fn parent(&self) -> Option<Arc<Self>> {
        self.parent.clone()
    }

    /// Sets one or more security and/or resource policies to an empty job.
    ///
    /// The job's effective policies is the combination of the parent's
    /// effective policies and the policies specified in policy.
    ///
    /// After this call succeeds any new child process or child job will have
    /// the new effective policy applied to it.
    pub fn set_policy_basic(
        &self,
        options: SetPolicyOptions,
        policies: &[BasicPolicy],
    ) -> ZxResult {
        let mut inner = self.inner.lock();
        if !inner.is_empty() {
            return Err(ZxError::BAD_STATE);
        }
        for policy in policies {
            if self.parent_policy.get_action(policy.condition).is_some() {
                match options {
                    SetPolicyOptions::Absolute => return Err(ZxError::ALREADY_EXISTS),
                    SetPolicyOptions::Relative => {}
                }
            } else {
                inner.policy.apply(*policy);
            }
        }
        Ok(())
    }

    /// Sets timer slack policy to an empty job.
    pub fn set_policy_timer_slack(&self, policy: TimerSlackPolicy) -> ZxResult {
        let mut inner = self.inner.lock();
        if !inner.is_empty() {
            return Err(ZxError::BAD_STATE);
        }
        check_timer_policy(&policy)?;
        inner.timer_policy = inner.timer_policy.generate_new(policy);
        Ok(())
    }

    /// Add a process to the job.
    pub(super) fn add_process(&self, process: Arc<Process>) -> ZxResult {
        let mut inner = self.inner.lock();
        if inner.killed {
            return Err(ZxError::BAD_STATE);
        }
        inner.processes.push(process);
        Ok(())
    }

    /// Remove a process from the job.
    pub(super) fn remove_process(&self, id: KoID) {
        let mut inner = self.inner.lock();
        inner.processes.retain(|proc| proc.id() != id);
        if inner.killed && inner.processes.is_empty() && inner.children.is_empty() {
            drop(inner);
            self.terminate()
        }
    }

    /// Get information of this job.
    pub fn get_info(&self) -> JobInfo {
        JobInfo::default()
    }

    /// Check whether this job is root job.
    pub fn check_root_job(&self) -> ZxResult {
        if self.parent.is_some() {
            Err(ZxError::ACCESS_DENIED)
        } else {
            Ok(())
        }
    }

    /// Get the exceptionate of this job.
    pub fn get_exceptionate(&self) -> Arc<Exceptionate> {
        self.exceptionate.clone()
    }

    /// Get the debug exceptionate of this job.
    pub fn get_debug_exceptionate(&self) -> Arc<Exceptionate> {
        self.debug_exceptionate.clone()
    }

    /// Get KoIDs of Processes.
    pub fn process_ids(&self) -> Vec<KoID> {
        self.inner.lock().processes.iter().map(|p| p.id()).collect()
    }

    /// Get KoIDs of children Jobs.
    pub fn children_ids(&self) -> Vec<KoID> {
        self.inner
            .lock()
            .children
            .iter()
            .filter_map(|j| j.upgrade())
            .map(|j| j.id())
            .collect()
    }

    /// Return true if this job has no processes and no child jobs.
    pub fn is_empty(&self) -> bool {
        self.inner.lock().is_empty()
    }

    /// Kill the job. The job do not terminate immediately when killed.
    /// It will terminate after all its children and processes are terminated.
    pub fn kill(&self) {
        let (children, processes) = {
            let mut inner = self.inner.lock();
            if inner.killed {
                return;
            }
            inner.killed = true;
            (inner.children.clone(), inner.processes.clone())
        };
        if children.is_empty() && processes.is_empty() {
            self.terminate();
            return;
        }
        for child in children {
            if let Some(child) = child.upgrade() {
                child.kill();
            }
        }
        for proc in processes {
            proc.kill();
        }
    }

<<<<<<< HEAD
=======
    /// The job finally terminates.
>>>>>>> 171338b4
    fn terminate(&self) {
        self.exceptionate.shutdown();
        self.debug_exceptionate.shutdown();
        self.base.signal_set(Signal::JOB_TERMINATED);
        if let Some(parent) = self.parent.as_ref() {
            parent.remove_child(&self.inner.lock().self_ref)
        }
    }
}

impl JobInner {
    fn is_empty(&self) -> bool {
        self.processes.is_empty() && self.children.is_empty()
    }
}

impl Drop for Job {
    fn drop(&mut self) {
        self.terminate();
    }
}

<<<<<<< HEAD
=======
/// Information of a job.
>>>>>>> 171338b4
#[repr(C)]
#[derive(Default)]
pub struct JobInfo {
    return_code: i64,
    exited: bool,
    kill_on_oom: bool,
    debugger_attached: bool,
    padding: [u8; 5],
}

#[cfg(test)]
mod tests {
    use super::*;
    use crate::task::{Status, Thread, ThreadState, TASK_RETCODE_SYSCALL_KILL};

    #[test]
    fn create() {
        let root_job = Job::root();
        let job: Arc<dyn KernelObject> =
            Job::create_child(&root_job, 0).expect("failed to create job");

        assert!(Arc::ptr_eq(&root_job.get_child(job.id()).unwrap(), &job));
        assert_eq!(job.related_koid(), root_job.id());
        assert_eq!(root_job.related_koid(), 0);

        root_job.kill();
        assert_eq!(root_job.create_child(0).err(), Some(ZxError::BAD_STATE));
    }

    #[test]
    fn set_policy() {
        let root_job = Job::root();

        // default policy
        assert_eq!(
            root_job.policy().get_action(PolicyCondition::BadHandle),
            None
        );

        // set policy for root job
        let policy = &[BasicPolicy {
            condition: PolicyCondition::BadHandle,
            action: PolicyAction::Deny,
        }];
        root_job
            .set_policy_basic(SetPolicyOptions::Relative, policy)
            .expect("failed to set policy");
        assert_eq!(
            root_job.policy().get_action(PolicyCondition::BadHandle),
            Some(PolicyAction::Deny)
        );

        // override policy should success
        let policy = &[BasicPolicy {
            condition: PolicyCondition::BadHandle,
            action: PolicyAction::Allow,
        }];
        root_job
            .set_policy_basic(SetPolicyOptions::Relative, policy)
            .expect("failed to set policy");
        assert_eq!(
            root_job.policy().get_action(PolicyCondition::BadHandle),
            Some(PolicyAction::Allow)
        );

        // create a child job
        let job = Job::create_child(&root_job, 0).expect("failed to create job");

        // should inherit parent's policy.
        assert_eq!(
            job.policy().get_action(PolicyCondition::BadHandle),
            Some(PolicyAction::Allow)
        );

        // setting policy for a non-empty job should fail.
        assert_eq!(
            root_job.set_policy_basic(SetPolicyOptions::Relative, &[]),
            Err(ZxError::BAD_STATE)
        );

        // set new policy should success.
        let policy = &[BasicPolicy {
            condition: PolicyCondition::WrongObject,
            action: PolicyAction::Allow,
        }];
        job.set_policy_basic(SetPolicyOptions::Relative, policy)
            .expect("failed to set policy");
        assert_eq!(
            job.policy().get_action(PolicyCondition::WrongObject),
            Some(PolicyAction::Allow)
        );

        // relatively setting existing policy should be ignored.
        let policy = &[BasicPolicy {
            condition: PolicyCondition::BadHandle,
            action: PolicyAction::Deny,
        }];
        job.set_policy_basic(SetPolicyOptions::Relative, policy)
            .expect("failed to set policy");
        assert_eq!(
            job.policy().get_action(PolicyCondition::BadHandle),
            Some(PolicyAction::Allow)
        );

        // absolutely setting existing policy should fail.
        assert_eq!(
            job.set_policy_basic(SetPolicyOptions::Absolute, policy),
            Err(ZxError::ALREADY_EXISTS)
        );
    }

    #[test]
    fn parent_child() {
        let root_job = Job::root();
        let job = Job::create_child(&root_job, 0).expect("failed to create job");
        let proc = Process::create(&root_job, "proc", 0).expect("failed to create process");

        assert_eq!(root_job.get_child(job.id()).unwrap().id(), job.id());
        assert_eq!(root_job.get_child(proc.id()).unwrap().id(), proc.id());
        assert_eq!(
            root_job.get_child(root_job.id()).err(),
            Some(ZxError::NOT_FOUND)
        );
        assert!(Arc::ptr_eq(&job.parent().unwrap(), &root_job));

        let job1 = root_job.create_child(0).expect("failed to create job");
        let proc1 = Process::create(&root_job, "proc1", 0).expect("failed to create process");
        assert_eq!(root_job.children_ids(), vec![job.id(), job1.id()]);
        assert_eq!(root_job.process_ids(), vec![proc.id(), proc1.id()]);

        root_job.kill();
        assert_eq!(root_job.create_child(0).err(), Some(ZxError::BAD_STATE));
    }

    #[test]
    fn check() {
        let root_job = Job::root();
        assert!(root_job.is_empty());
        let job = root_job.create_child(0).expect("failed to create job");
        assert_eq!(root_job.check_root_job(), Ok(()));
        assert_eq!(job.check_root_job(), Err(ZxError::ACCESS_DENIED));

        assert!(!root_job.is_empty());
        assert!(job.is_empty());

        let _proc = Process::create(&job, "proc", 0).expect("failed to create process");
        assert!(!job.is_empty());
    }

    #[test]
    fn kill() {
        let root_job = Job::root();
        let job = Job::create_child(&root_job, 0).expect("failed to create job");
        let proc = Process::create(&root_job, "proc", 0).expect("failed to create process");
        let thread = Thread::create(&proc, "thread", 0).expect("failed to create thread");

        root_job.kill();
        assert!(root_job.inner.lock().killed);
        assert!(job.inner.lock().killed);
        assert_eq!(proc.status(), Status::Exited(TASK_RETCODE_SYSCALL_KILL));
        assert_eq!(thread.state(), ThreadState::Dying);
        // killed but not terminated, since `thread.terminate()` not called.
        assert!(!root_job.signal().contains(Signal::JOB_TERMINATED));
        assert!(job.signal().contains(Signal::JOB_TERMINATED)); // but the lonely job is terminated
        assert!(!proc.signal().contains(Signal::PROCESS_TERMINATED));
        assert!(!thread.signal().contains(Signal::THREAD_TERMINATED));

        thread.terminate();
        assert!(root_job.inner.lock().killed);
        assert!(job.inner.lock().killed);
        assert_eq!(proc.status(), Status::Exited(TASK_RETCODE_SYSCALL_KILL));
        assert_eq!(thread.state(), ThreadState::Dead);
        // all terminated now
        assert!(root_job.signal().contains(Signal::JOB_TERMINATED));
        assert!(job.signal().contains(Signal::JOB_TERMINATED));
        assert!(proc.signal().contains(Signal::PROCESS_TERMINATED));
        assert!(thread.signal().contains(Signal::THREAD_TERMINATED));

        // The job has no children.
        let root_job = Job::root();
        root_job.kill();
        assert!(root_job.inner.lock().killed);
        assert!(root_job.signal().contains(Signal::JOB_TERMINATED));

        // The job's process have no threads.
        let root_job = Job::root();
        let job = Job::create_child(&root_job, 0).expect("failed to create job");
        let proc = Process::create(&root_job, "proc", 0).expect("failed to create process");
        root_job.kill();
        assert!(root_job.inner.lock().killed);
        assert!(job.inner.lock().killed);
        assert_eq!(proc.status(), Status::Exited(TASK_RETCODE_SYSCALL_KILL));
        assert!(root_job.signal().contains(Signal::JOB_TERMINATED));
        assert!(job.signal().contains(Signal::JOB_TERMINATED));
        assert!(proc.signal().contains(Signal::PROCESS_TERMINATED));
    }

    #[test]
    fn critical_process() {
        let root_job = Job::root();
        let job = root_job.create_child(0).unwrap();
        let job1 = root_job.create_child(0).unwrap();

        let proc = Process::create(&job, "proc", 0).expect("failed to create process");

        assert_eq!(
            proc.set_critical_at_job(&job1, true).err(),
            Some(ZxError::INVALID_ARGS)
        );
        proc.set_critical_at_job(&root_job, true).unwrap();
        assert_eq!(
            proc.set_critical_at_job(&job, true).err(),
            Some(ZxError::ALREADY_BOUND)
        );

        proc.exit(666);
        assert!(root_job.inner.lock().killed);
        assert!(root_job.signal().contains(Signal::JOB_TERMINATED));
    }
}<|MERGE_RESOLUTION|>--- conflicted
+++ resolved
@@ -255,10 +255,7 @@
         }
     }
 
-<<<<<<< HEAD
-=======
     /// The job finally terminates.
->>>>>>> 171338b4
     fn terminate(&self) {
         self.exceptionate.shutdown();
         self.debug_exceptionate.shutdown();
@@ -281,10 +278,7 @@
     }
 }
 
-<<<<<<< HEAD
-=======
 /// Information of a job.
->>>>>>> 171338b4
 #[repr(C)]
 #[derive(Default)]
 pub struct JobInfo {
