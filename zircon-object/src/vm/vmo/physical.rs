--- conflicted
+++ resolved
@@ -80,7 +80,6 @@
 
     fn create_child(
         &self,
-<<<<<<< HEAD
         _offset: usize,
         _len: usize,
         _user_id: KoID,
@@ -88,7 +87,6 @@
         Err(ZxError::NOT_SUPPORTED)
     }
 
-    #[allow(unsafe_code)]
     fn create_slice(
         self: Arc<Self>,
         _id: KoID,
@@ -96,17 +94,9 @@
         len: usize,
     ) -> ZxResult<Arc<dyn VMObjectTrait>> {
         assert!(page_aligned(offset) && page_aligned(len));
-        let obj = unsafe { VMObjectPhysical::new(self.paddr + offset, len / PAGE_SIZE) };
+        let obj = VMObjectPhysical::new(self.paddr + offset, len / PAGE_SIZE);
         obj.inner.lock().cache_policy = self.inner.lock().cache_policy;
         Ok(obj)
-=======
-        _is_slice: bool,
-        _offset: usize,
-        _len: usize,
-        _user_id: KoID,
-    ) -> Arc<dyn VMObjectTrait> {
-        unimplemented!()
->>>>>>> eff63cef
     }
 
     fn append_mapping(&self, _mapping: Weak<VmMapping>) {
