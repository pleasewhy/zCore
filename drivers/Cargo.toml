[package]
name = "zcore-drivers"
version = "0.1.0"
authors = ["Yuekai Jia <equation618@gmail.com>"]
edition = "2018"
description = "Device drivers of zCore"

# See more keys and their definitions at https://doc.rust-lang.org/cargo/reference/manifest.html

[features]
graphic = ["rcore-console"]
mock = ["async-std", "sdl2"]
virtio = ["virtio-drivers"]

[dependencies]
log = "0.4"
spin = "0.9"
cfg-if = "1.0"
bitflags = "1.3"
lazy_static = "1.4"
numeric-enum-macro = "0.2"
device_tree = { git = "https://github.com/rcore-os/device_tree-rs", rev = "2f2e55f" }
bitmap-allocator = { git = "https://github.com/rcore-os/bitmap-allocator", rev = "b3f9f51" }
# virtio-drivers = { git = "https://github.com/rcore-os/virtio-drivers", rev = "2aaf7d6", optional = true }
virtio-drivers = { git = "https://github.com/DeathWish5/async-virtio-drivers", optional = true }
rcore-console = { git = "https://github.com/rcore-os/rcore-console", default-features = false, rev = "ca5b1bc", optional = true }
<<<<<<< HEAD
async-trait = "0.1"
=======
# smoltcp = { git = "https://github.com/smoltcp-rs/smoltcp", rev = "35e833e3", default-features = false, features = ["log", "alloc", "verbose", "proto-ipv4", "proto-ipv6", "proto-igmp", "medium-ip", "medium-ethernet", "socket-raw", "socket-udp", "socket-tcp", "socket-icmp"] }
smoltcp = { git = "https://gitee.com/gcyyfun/smoltcp", rev="043eb60", default-features = false, features = ["alloc","log", "async", "medium-ethernet","proto-ipv4", "proto-igmp", "socket-icmp", "socket-udp", "socket-tcp", "socket-raw"] }
>>>>>>> 9b3a964b

[target.'cfg(not(target_os = "none"))'.dependencies]
async-std = { version = "1.10", optional = true }
sdl2 = { version = "0.34", optional = true }

[target.'cfg(target_arch = "x86_64")'.dependencies]
acpi = "4.0"
x2apic = "0.4"

[target.'cfg(any(target_arch = "riscv32", target_arch = "riscv64"))'.dependencies]
riscv = { git = "https://github.com/rust-embedded/riscv", rev = "418c1053", features = ["inline-asm"] }<|MERGE_RESOLUTION|>--- conflicted
+++ resolved
@@ -24,12 +24,9 @@
 # virtio-drivers = { git = "https://github.com/rcore-os/virtio-drivers", rev = "2aaf7d6", optional = true }
 virtio-drivers = { git = "https://github.com/DeathWish5/async-virtio-drivers", optional = true }
 rcore-console = { git = "https://github.com/rcore-os/rcore-console", default-features = false, rev = "ca5b1bc", optional = true }
-<<<<<<< HEAD
 async-trait = "0.1"
-=======
 # smoltcp = { git = "https://github.com/smoltcp-rs/smoltcp", rev = "35e833e3", default-features = false, features = ["log", "alloc", "verbose", "proto-ipv4", "proto-ipv6", "proto-igmp", "medium-ip", "medium-ethernet", "socket-raw", "socket-udp", "socket-tcp", "socket-icmp"] }
 smoltcp = { git = "https://gitee.com/gcyyfun/smoltcp", rev="043eb60", default-features = false, features = ["alloc","log", "async", "medium-ethernet","proto-ipv4", "proto-igmp", "socket-icmp", "socket-udp", "socket-tcp", "socket-raw"] }
->>>>>>> 9b3a964b
 
 [target.'cfg(not(target_os = "none"))'.dependencies]
 async-std = { version = "1.10", optional = true }
