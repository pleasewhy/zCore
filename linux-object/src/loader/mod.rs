//! Linux ELF Program Loader
#![deny(missing_docs)]

use {
    crate::error::LxResult,
    crate::fs::INodeExt,
    alloc::{collections::BTreeMap, string::String, sync::Arc, vec::Vec},
    rcore_fs::vfs::INode,
    xmas_elf::{program::ProgramHeader, ElfFile},
    zircon_object::{util::elf_loader::*, vm::*, ZxError},
};

use alloc::boxed::Box;
use async_recursion::async_recursion;

mod abi;

/// Linux ELF Program Loader.
pub struct LinuxElfLoader {
    /// syscall entry
    pub syscall_entry: usize,
    /// stack page number
    pub stack_pages: usize,
    /// root inode of LinuxElfLoader
    pub root_inode: Arc<dyn INode>,
}

impl LinuxElfLoader {
    #[async_recursion]
    /// load a Linux ElfFile and return a tuple of (entry,sp)
    pub async fn load(
        &self,
        vmar: &Arc<VmAddressRegion>,
        data: &[u8],
        args: Vec<String>,
        envs: Vec<String>,
        path: String,
    ) -> LxResult<(VirtAddr, VirtAddr)> {
        debug!(
            "load: vmar.addr & size: {:#x?}, data {:#x?}, args: {:?}, envs: {:?}",
            vmar.get_info(),
            data.as_ptr(),
            args,
            envs
        );

        let elf = ElfFile::new(data).map_err(|_| ZxError::INVALID_ARGS)?;

        debug!("elf info:  {:#x?}", elf.header.pt2);

        if let Ok(interp) = elf.get_interpreter() {
<<<<<<< HEAD
            info!("interp: {:?}", interp);
            let inode = self.root_inode.lookup(interp).await?;
            let data = inode.read_as_vec().await?;
            args[0] = path.clone();
            args.insert(0, interp.into());
            return self.load(vmar, &data, args, envs, path).await;
=======
            info!("interp: {:?}, path: {:?}", interp, path);
            let inode = self.root_inode.lookup(interp)?;
            let data = inode.read_as_vec()?;
            let mut new_args = vec![interp.into(), path.clone()];
            new_args.extend_from_slice(&args[1..]);
            return self.load(vmar, &data, new_args, envs, path);
>>>>>>> d606d4fc
        }

        let size = elf.load_segment_size();
        let image_vmar = vmar.allocate(None, size, VmarFlags::CAN_MAP_RXW, PAGE_SIZE)?;
        let mut base = image_vmar.addr();
        let vmo = image_vmar.load_from_elf(&elf)?;
        let entry = base + elf.header.pt2.entry_point() as usize;

        // for static exec program
        let ph: ProgramHeader = elf.program_iter().next().unwrap();
        let static_prog_base = ph.virtual_addr() as usize / PAGE_SIZE * PAGE_SIZE;
        debug!(
            "load: vmar.addr & size: {:#x?}, base: {:#x?}, entry: {:#x?}",
            vmar.get_info(),
            base,
            entry
        );

        // fill syscall entry
        if let Some(offset) = elf.get_symbol_address("rcore_syscall_entry") {
            vmo.write(offset as usize, &self.syscall_entry.to_ne_bytes())?;
        }

        match elf.relocate(image_vmar) {
            Ok(()) => info!("elf relocate passed !"),
            Err(error) => {
                base = static_prog_base;
                warn!("elf relocate Err:{:?}, base {:x?}", error, base);
            }
        }

        let stack_vmo = VmObject::new_paged(self.stack_pages);
        let flags = MMUFlags::READ | MMUFlags::WRITE | MMUFlags::USER;
        let stack_bottom = vmar.map(None, stack_vmo.clone(), 0, stack_vmo.len(), flags)?;
        let mut sp = stack_bottom + stack_vmo.len();
        debug!("load stack bottom: {:#x}", stack_bottom);

        let info = abi::ProcInitInfo {
            args,
            envs,
            auxv: {
                let mut map = BTreeMap::new();
                #[cfg(target_arch = "x86_64")]
                {
                    map.insert(abi::AT_BASE, base);
                    map.insert(abi::AT_PHDR, base + elf.header.pt2.ph_offset() as usize);
                    map.insert(abi::AT_ENTRY, entry);
                }
                #[cfg(target_arch = "riscv64")]
                if let Some(phdr_vaddr) = elf.get_phdr_vaddr() {
                    map.insert(abi::AT_PHDR, phdr_vaddr as usize);
                }
                map.insert(abi::AT_PHENT, elf.header.pt2.ph_entry_size() as usize);
                map.insert(abi::AT_PHNUM, elf.header.pt2.ph_count() as usize);
                map.insert(abi::AT_PAGESZ, PAGE_SIZE);
                map
            },
        };
        let init_stack = info.push_at(sp);
        stack_vmo.write(self.stack_pages * PAGE_SIZE - init_stack.len(), &init_stack)?;
        sp -= init_stack.len();

        debug!(
            "ProcInitInfo auxv: {:#x?}\nentry:{:#x}, sp:{:#x}",
            info.auxv, entry, sp
        );

        Ok((entry, sp))
    }
}<|MERGE_RESOLUTION|>--- conflicted
+++ resolved
@@ -49,21 +49,12 @@
         debug!("elf info:  {:#x?}", elf.header.pt2);
 
         if let Ok(interp) = elf.get_interpreter() {
-<<<<<<< HEAD
-            info!("interp: {:?}", interp);
+            info!("interp: {:?}, path: {:?}", interp, path);
             let inode = self.root_inode.lookup(interp).await?;
             let data = inode.read_as_vec().await?;
-            args[0] = path.clone();
-            args.insert(0, interp.into());
-            return self.load(vmar, &data, args, envs, path).await;
-=======
-            info!("interp: {:?}, path: {:?}", interp, path);
-            let inode = self.root_inode.lookup(interp)?;
-            let data = inode.read_as_vec()?;
             let mut new_args = vec![interp.into(), path.clone()];
             new_args.extend_from_slice(&args[1..]);
-            return self.load(vmar, &data, new_args, envs, path);
->>>>>>> d606d4fc
+            return self.load(vmar, &data, new_args, envs, path).await;
         }
 
         let size = elf.load_segment_size();
