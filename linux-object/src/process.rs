//! Linux Process

use alloc::{
    boxed::Box,
    string::String,
    sync::{Arc, Weak},
    vec::Vec,
};
use core::sync::atomic::AtomicI32;

use hashbrown::HashMap;
<<<<<<< HEAD
use kernel_hal::VirtAddr;
use rcore_fs::vfs::{AsyncFileSystem, AsyncINode};
use spin::*;
=======
use rcore_fs::vfs::{FileSystem, INode};
use spin::{Mutex, MutexGuard};

use kernel_hal::VirtAddr;
>>>>>>> 54880c99
use zircon_object::{
    object::{KernelObject, KoID, Signal},
    signal::Futex,
    task::{Job, Process, Status},
    ZxResult,
};

use crate::error::{LxError, LxResult};
use crate::fs::{File, FileDesc, FileLike, OpenFlags, STDIN, STDOUT};
use crate::ipc::*;
use crate::signal::{Signal as LinuxSignal, SignalAction};

/// Process extension for linux
pub trait ProcessExt {
    /// create Linux process
    fn create_linux(job: &Arc<Job>, rootfs: Arc<dyn FileSystem>) -> ZxResult<Arc<Self>>;
    /// get linux process
    fn linux(&self) -> &LinuxProcess;
    /// fork from current linux process
    fn fork_from(parent: &Arc<Self>, vfork: bool) -> ZxResult<Arc<Self>>;
}

impl ProcessExt for Process {
    fn create_linux(job: &Arc<Job>, rootfs: Arc<dyn FileSystem>) -> ZxResult<Arc<Self>> {
        let linux_proc = LinuxProcess::new(rootfs);
        Process::create_with_ext(job, "root", linux_proc)
    }

    fn linux(&self) -> &LinuxProcess {
        self.ext().downcast_ref::<LinuxProcess>().unwrap()
    }

    /// [Fork] the process.
    ///
    /// [Fork]: http://man7.org/linux/man-pages/man2/fork.2.html
    fn fork_from(parent: &Arc<Self>, vfork: bool) -> ZxResult<Arc<Self>> {
        let linux_parent = parent.linux();
        let mut linux_parent_inner = linux_parent.inner.lock();
        let new_linux_proc = LinuxProcess {
            root_inode: linux_parent.root_inode.clone(),
            parent: Arc::downgrade(parent),
            inner: Mutex::new(LinuxProcessInner {
                execute_path: linux_parent_inner.execute_path.clone(),
                current_working_directory: linux_parent_inner.current_working_directory.clone(),
                files: linux_parent_inner.files.clone(),
                signal_actions: linux_parent_inner.signal_actions.clone(),
                ..Default::default()
            }),
        };
        let new_proc = Process::create_with_ext(&parent.job(), "", new_linux_proc)?;
        linux_parent_inner
            .children
            .insert(new_proc.id(), new_proc.clone());
        if !vfork {
            new_proc.vmar().fork_from(&parent.vmar())?;
        }

        // notify parent on terminated
        let parent = parent.clone();
        new_proc.add_signal_callback(Box::new(move |signal| {
            if signal.contains(Signal::PROCESS_TERMINATED) {
                info!("Received signal: {:?}", signal);
                parent.signal_set(Signal::SIGCHLD);
            }
            false
        }));
        Ok(new_proc)
    }
}

/// Wait for state changes in a child of the calling process, and obtain information about
/// the child whose state has changed.
///
/// A state change is considered to be:
/// - the child terminated.
/// - the child was stopped by a signal. TODO
/// - the child was resumed by a signal. TODO
pub async fn wait_child(proc: &Arc<Process>, pid: KoID, nonblock: bool) -> LxResult<ExitCode> {
    loop {
        let mut inner = proc.linux().inner.lock();
        let child = inner.children.get(&pid).ok_or(LxError::ECHILD)?;
        if let Status::Exited(code) = child.status() {
            inner.children.remove(&pid);
            return Ok(code as ExitCode);
        }
        if nonblock {
            return Err(LxError::EAGAIN);
        }
        let child: Arc<dyn KernelObject> = child.clone();
        drop(inner);
        child.signal_clear(Signal::PROCESS_TERMINATED);
        child.wait_signal(Signal::PROCESS_TERMINATED).await;
    }
}

/// Wait for state changes in a child of the calling process.
pub async fn wait_child_any(proc: &Arc<Process>, nonblock: bool) -> LxResult<(KoID, ExitCode)> {
    loop {
        let mut inner = proc.linux().inner.lock();
        if inner.children.is_empty() {
            return Err(LxError::ECHILD);
        }
        for (&pid, child) in inner.children.iter() {
            if let Status::Exited(code) = child.status() {
                inner.children.remove(&pid);
                return Ok((pid, code as ExitCode));
            }
        }
        drop(inner);
        if nonblock {
            return Err(LxError::EAGAIN);
        }
        let proc: Arc<dyn KernelObject> = proc.clone();
        proc.signal_clear(Signal::SIGCHLD);
        //等待进程结束信号
        proc.wait_signal(Signal::SIGCHLD).await;
    }
}

/// Linux specific process information.
pub struct LinuxProcess {
    /// The root INode of file system
    root_inode: Arc<dyn AsyncINode>,
    /// Parent process
    parent: Weak<Process>,
    /// Inner
    inner: Mutex<LinuxProcessInner>,
}

/// Linux process mut inner data
#[derive(Default)]
struct LinuxProcessInner {
    /// Execute path
    execute_path: String,
    /// Current Working Directory
    ///
    /// Omit leading '/'.
    current_working_directory: String,
    /// file open number limit
    file_limit: RLimit,
    /// Opened files
    files: HashMap<FileDesc, Arc<dyn FileLike>>,
    /// Semaphore
    semaphores: SemProc,
    /// Share Memory
    shm_identifiers: ShmProc,
    /// Futexes
    futexes: HashMap<VirtAddr, Arc<Futex>>,
    /// Child processes
    children: HashMap<KoID, Arc<Process>>,
    /// Signal actions
    signal_actions: SignalActions,
}

#[derive(Clone)]
struct SignalActions {
    table: [SignalAction; LinuxSignal::RTMAX + 1],
}

impl Default for SignalActions {
    fn default() -> Self {
        Self {
            table: [SignalAction::default(); LinuxSignal::RTMAX + 1],
        }
    }
}

/// resource limit
#[repr(C)]
#[derive(Debug, Copy, Clone)]
pub struct RLimit {
    /// soft limit
    pub cur: u64,
    /// hard limit
    pub max: u64,
}

impl Default for RLimit {
    fn default() -> Self {
        RLimit {
            cur: 1024,
            max: 1024,
        }
    }
}

/// The type of process exit code.
pub type ExitCode = i32;

impl LinuxProcess {
    /// Create a new process.
    pub fn new(rootfs: Arc<dyn FileSystem>) -> Self {
        let stdin = File::new(
            STDIN.clone(), // FIXME: stdin
            OpenFlags::RDONLY,
            String::from("/dev/stdin"),
        ) as Arc<dyn FileLike>;
        let stdout = File::new(
            STDOUT.clone(), // TODO: open from '/dev/stdout'
            OpenFlags::WRONLY,
            String::from("/dev/stdout"),
        ) as Arc<dyn FileLike>;
        let stderr = File::new(
            STDOUT.clone(), // TODO: open from '/dev/stderr'
            OpenFlags::WRONLY,
            String::from("/dev/stderr"),
        ) as Arc<dyn FileLike>;
        let mut files = HashMap::new();
        files.insert(0.into(), stdin);
        files.insert(1.into(), stdout);
        files.insert(2.into(), stderr);

        LinuxProcess {
            root_inode: crate::fs::create_root_fs(rootfs), //Arc::clone(&ROOT_INODE),访问磁盘可能更快？
            parent: Weak::default(),
            inner: Mutex::new(LinuxProcessInner {
                files,
                ..Default::default()
            }),
        }
    }

    /// Get futex object.
    #[allow(unsafe_code)]
    pub fn get_futex(&self, uaddr: VirtAddr) -> Arc<Futex> {
        let mut inner = self.inner.lock();
        inner
            .futexes
            .entry(uaddr)
            .or_insert_with(|| {
                // FIXME: check address
                let value = unsafe { &*(uaddr as *const AtomicI32) };
                Futex::new(value)
            })
            .clone()
    }

    /// Get lowest free fd
    pub fn get_free_fd(&self) -> FileDesc {
        self.inner.lock().get_free_fd()
    }

    /// get the lowest available fd great than or equal to `start`.
    pub fn get_free_fd_from(&self, start: usize) -> FileDesc {
        self.inner.lock().get_free_fd_from(start)
    }

    /// Add a file to the file descriptor table.
    pub fn add_file(&self, file: Arc<dyn FileLike>) -> LxResult<FileDesc> {
        let inner = self.inner.lock();
        let fd = inner.get_free_fd();
        self.insert_file(inner, fd, file)
    }

    /// Add a file to the file descriptor table at given `fd`.
    pub fn add_file_at(&self, fd: FileDesc, file: Arc<dyn FileLike>) -> LxResult<FileDesc> {
        let inner = self.inner.lock();
        self.insert_file(inner, fd, file)
    }

    /// insert a file and fd into the file descriptor table
    fn insert_file(
        &self,
        mut inner: MutexGuard<LinuxProcessInner>,
        fd: FileDesc,
        file: Arc<dyn FileLike>,
    ) -> LxResult<FileDesc> {
        if inner.files.len() < inner.file_limit.cur as usize {
            inner.files.insert(fd, file);
            Ok(fd)
        } else {
            Err(LxError::EMFILE)
        }
    }

    /// get and set file limit number
    pub fn file_limit(&self, new_limit: Option<RLimit>) -> RLimit {
        let mut inner = self.inner.lock();
        let old = inner.file_limit;
        if let Some(limit) = new_limit {
            inner.file_limit = limit;
        }
        old
    }

    /// Get the `File` with given `fd`.
    pub fn get_file(&self, fd: FileDesc) -> LxResult<Arc<File>> {
        let file = self
            .get_file_like(fd)?
            .downcast_arc::<File>()
            .map_err(|_| LxError::EBADF)?;
        Ok(file)
    }

    /// Get the `FileLike` with given `fd`.
    pub fn get_file_like(&self, fd: FileDesc) -> LxResult<Arc<dyn FileLike>> {
        let inner = self.inner.lock();
        trace!("get_file_like: {:#x?}", inner.files);
        inner.files.get(&fd).cloned().ok_or(LxError::EBADF)
    }

    /// get all files
    pub fn get_files(&self) -> LxResult<HashMap<FileDesc, Arc<dyn FileLike>>> {
        let inner = self.inner.lock();
        Ok(inner.files.clone())
    }

    /// Close file descriptor `fd`.
    pub fn close_file(&self, fd: FileDesc) -> LxResult {
        let mut inner = self.inner.lock();
        inner.files.remove(&fd).map(|_| ()).ok_or(LxError::EBADF)
    }

    /// Get root INode of the process.
    pub fn root_inode(&self) -> &Arc<dyn AsyncINode> {
        &self.root_inode
    }

    /// Get parent process.
    pub fn parent(&self) -> Option<Arc<Process>> {
        self.parent.upgrade()
    }

    /// Get current working directory.
    pub fn current_working_directory(&self) -> String {
        String::from("/") + &self.inner.lock().current_working_directory
    }

    /// Change working directory.
    pub fn change_directory(&self, path: &str) {
        if path.is_empty() {
            return;
        }
        let mut inner = self.inner.lock();
        let cwd = match path.as_bytes()[0] {
            b'/' => String::new(),
            _ => inner.current_working_directory.clone(),
        };
        let mut cwd_vec: Vec<_> = cwd.split('/').filter(|x| !x.is_empty()).collect();
        for seg in path.split('/') {
            match seg {
                ".." => {
                    cwd_vec.pop();
                }
                "." | "" => {} // nothing to do here.
                _ => cwd_vec.push(seg),
            }
        }
        inner.current_working_directory = cwd_vec.join("/");
    }

    /// Get execute path.
    pub fn execute_path(&self) -> String {
        self.inner.lock().execute_path.clone()
    }

    /// Set execute path.
    pub fn set_execute_path(&self, path: &str) {
        self.inner.lock().execute_path = String::from(path);
    }

    /// Get signal action.
    pub fn signal_action(&self, signal: LinuxSignal) -> SignalAction {
        self.inner.lock().signal_actions.table[signal as u8 as usize]
    }

    /// Set signal action.
    pub fn set_signal_action(&self, signal: LinuxSignal, action: SignalAction) {
        self.inner.lock().signal_actions.table[signal as u8 as usize] = action;
    }

    /// Close file that FD_CLOEXEC is set
    pub fn remove_cloexec_files(&self) {
        let mut inner = self.inner.lock();
        let close_fds = inner
            .files
            .iter()
            .filter_map(|(fd, file_like)| {
                if let Ok(file) = file_like.clone().downcast_arc::<File>() {
                    if file.flags().close_on_exec() {
                        Some(*fd)
                    } else {
                        None
                    }
                } else {
                    None
                }
            })
            .collect::<Vec<_>>();
        for fd in close_fds {
            inner.files.remove(&fd).map(|_| ()).unwrap();
        }
    }

    /// Insert a `SemArray` and return its ID
    pub fn semaphores_add(&self, array: Arc<SemArray>) -> usize {
        self.inner.lock().semaphores.add(array)
    }

    /// Get an semaphore set by `id`
    pub fn semaphores_get(&self, id: usize) -> Option<Arc<SemArray>> {
        self.inner.lock().semaphores.get(id)
    }

    /// Add an undo operation
    pub fn semaphores_add_undo(&self, id: usize, num: u16, op: i16) {
        self.inner.lock().semaphores.add_undo(id, num, op)
    }

    /// Remove an `SemArray` by ID
    pub fn semaphores_remove(&self, id: usize) {
        self.inner.lock().semaphores.remove(id)
    }

    /// get ShmId from Virtual Addr
    pub fn shm_get_id(&self, id: usize) -> Option<usize> {
        self.inner.lock().shm_identifiers.get_id(id)
    }

    /// get the ShmIdentifier from shm_identifiers
    pub fn shm_get(&self, id: usize) -> Option<ShmIdentifier> {
        self.inner.lock().shm_identifiers.get(id)
    }

    /// Delete the ShmIdentifier from shm_identifiers
    pub fn shm_pop(&self, id: usize) {
        self.inner.lock().shm_identifiers.pop(id)
    }

    /// Insert the `SharedGuard` and return its ID
    pub fn shm_add(&self, shared_guard: Arc<spin::Mutex<ShmGuard>>) -> usize {
        self.inner.lock().shm_identifiers.add(shared_guard)
    }

    /// Set Virtual Addr for shared memory
    pub fn shm_set(&self, id: usize, shm_id: ShmIdentifier) {
        self.inner.lock().shm_identifiers.set(id, shm_id)
    }
}

impl LinuxProcessInner {
    fn get_free_fd(&self) -> FileDesc {
        self.get_free_fd_from(0)
    }

    fn get_free_fd_from(&self, start: usize) -> FileDesc {
        (start..)
            .map(|i| i.into())
            .find(|fd| !self.files.contains_key(fd))
            .unwrap()
    }
}<|MERGE_RESOLUTION|>--- conflicted
+++ resolved
@@ -9,16 +9,10 @@
 use core::sync::atomic::AtomicI32;
 
 use hashbrown::HashMap;
-<<<<<<< HEAD
+use rcore_fs::vfs::{AsyncFileSystem, AsyncINode};
+use spin::{Mutex, MutexGuard};
+
 use kernel_hal::VirtAddr;
-use rcore_fs::vfs::{AsyncFileSystem, AsyncINode};
-use spin::*;
-=======
-use rcore_fs::vfs::{FileSystem, INode};
-use spin::{Mutex, MutexGuard};
-
-use kernel_hal::VirtAddr;
->>>>>>> 54880c99
 use zircon_object::{
     object::{KernelObject, KoID, Signal},
     signal::Futex,
