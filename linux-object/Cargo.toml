[package]
name = "linux-object"
version = "0.1.0"
authors = ["Runji Wang <wangrunji0408@163.com>"]
edition = "2018"
description = "Linux kernel objects"

# See more keys and their definitions at https://doc.rust-lang.org/cargo/reference/manifest.html

[dependencies]
async-trait = "0.1"
async-recursion = "0.3"
log = "0.4"
spin = "0.9"
xmas-elf = "0.7"
bitflags = "1.3"
hashbrown = "0.9"
numeric-enum-macro = "0.2"
zircon-object = { path = "../zircon-object", features = ["elf"] }
<<<<<<< HEAD
kernel-hal = { path = "../kernel-hal" }
executor = { git = "https://github.com/rcore-os/executor.git", rev = "a2d02ee9" }
=======
kernel-hal = { path = "../kernel-hal", default-features = false }
>>>>>>> d606d4fc
downcast-rs = { version = "1.2", default-features = false }
lazy_static = { version = "1.4", features = ["spin_no_std"] }
# rcore-fs = { git = "https://github.com/rcore-os/rcore-fs", rev = "7c232ec" }
# rcore-fs-sfs = { git = "https://github.com/rcore-os/rcore-fs", rev = "7c232ec" }
# rcore-fs-ramfs = { git = "https://github.com/rcore-os/rcore-fs", rev = "7c232ec" }
# rcore-fs-mountfs = { git = "https://github.com/rcore-os/rcore-fs", rev = "7c232ec" }
# rcore-fs-devfs = { git = "https://github.com/rcore-os/rcore-fs", rev = "7c232ec" }
rcore-fs = { git = "https://github.com/DeathWish5/rcore-fs", branch = "async-fs" }
rcore-fs-sfs = { git = "https://github.com/DeathWish5/rcore-fs", branch = "async-fs" }
rcore-fs-ramfs = { git = "https://github.com/DeathWish5/rcore-fs", branch = "async-fs" }
rcore-fs-mountfs = { git = "https://github.com/DeathWish5/rcore-fs", branch = "async-fs" }
rcore-fs-devfs = { git = "https://github.com/DeathWish5/rcore-fs", branch = "async-fs" }
cfg-if = "1.0"
memoffset = "0.6"
# linux-syscall = { path = "../linux-syscall" }<|MERGE_RESOLUTION|>--- conflicted
+++ resolved
@@ -17,12 +17,7 @@
 hashbrown = "0.9"
 numeric-enum-macro = "0.2"
 zircon-object = { path = "../zircon-object", features = ["elf"] }
-<<<<<<< HEAD
-kernel-hal = { path = "../kernel-hal" }
-executor = { git = "https://github.com/rcore-os/executor.git", rev = "a2d02ee9" }
-=======
 kernel-hal = { path = "../kernel-hal", default-features = false }
->>>>>>> d606d4fc
 downcast-rs = { version = "1.2", default-features = false }
 lazy_static = { version = "1.4", features = ["spin_no_std"] }
 # rcore-fs = { git = "https://github.com/rcore-os/rcore-fs", rev = "7c232ec" }
@@ -36,5 +31,4 @@
 rcore-fs-mountfs = { git = "https://github.com/DeathWish5/rcore-fs", branch = "async-fs" }
 rcore-fs-devfs = { git = "https://github.com/DeathWish5/rcore-fs", branch = "async-fs" }
 cfg-if = "1.0"
-memoffset = "0.6"
-# linux-syscall = { path = "../linux-syscall" }+memoffset = "0.6"