--- conflicted
+++ resolved
@@ -20,7 +20,6 @@
 kernel-hal = { path = "../kernel-hal", default-features = false }
 downcast-rs = { version = "1.2", default-features = false }
 lazy_static = { version = "1.4", features = ["spin_no_std"] }
-<<<<<<< HEAD
 # rcore-fs = { git = "https://github.com/rcore-os/rcore-fs", rev = "7c232ec" }
 # rcore-fs-sfs = { git = "https://github.com/rcore-os/rcore-fs", rev = "7c232ec" }
 # rcore-fs-ramfs = { git = "https://github.com/rcore-os/rcore-fs", rev = "7c232ec" }
@@ -35,13 +34,5 @@
 memoffset = "0.6"
 
 futures = { version = "0.3", default-features = false, features = ["alloc", "async-await"] }
-=======
-rcore-fs = { git = "https://github.com/rcore-os/rcore-fs", rev = "7c232ec" }
-rcore-fs-sfs = { git = "https://github.com/rcore-os/rcore-fs", rev = "7c232ec" }
-rcore-fs-ramfs = { git = "https://github.com/rcore-os/rcore-fs", rev = "7c232ec" }
-rcore-fs-mountfs = { git = "https://github.com/rcore-os/rcore-fs", rev = "7c232ec" }
-rcore-fs-devfs = { git = "https://github.com/rcore-os/rcore-fs", rev = "7c232ec" }
-cfg-if = "1.0"
 smoltcp = { git = "https://gitee.com/gcyyfun/smoltcp", rev="043eb60", default-features = false, features = ["alloc","log", "async", "medium-ethernet","proto-ipv4", "proto-igmp", "socket-icmp", "socket-udp", "socket-tcp", "socket-raw"] }
-zcore-drivers = { path = "../drivers", features = ["virtio"] }
->>>>>>> 9b3a964b
+zcore-drivers = { path = "../drivers", features = ["virtio"] }