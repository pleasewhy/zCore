--- conflicted
+++ resolved
@@ -1,9 +1,4 @@
-<<<<<<< HEAD
-use riscv::register::scause::{self, Exception, Trap};
-use riscv::register::{sepc, stval};
-=======
 use riscv::register::scause;
->>>>>>> d606d4fc
 use trapframe::TrapFrame;
 
 use crate::context::TrapReason;
@@ -11,16 +6,14 @@
 fn breakpoint(sepc: &mut usize) {
     info!("Exception::Breakpoint: A breakpoint set @0x{:x} ", sepc);
 
-    //sepc为触发中断指令ebreak的地址
-    //防止无限循环中断，让sret返回时跳转到sepc的下一条指令地址
+    // sepc 为触发中断指令 ebreak 的地址
+    // 防止无限循环中断，让 sret 返回时跳转到 sepc 的下一条指令地址
     *sepc += 2
 }
 
 pub(super) fn super_timer() {
     super::timer::timer_set_next();
     crate::timer::timer_tick();
-
-    //发生外界中断时，epc的指令还没有执行，故无需修改epc到下一条
 }
 
 pub(super) fn super_soft() {
@@ -28,18 +21,6 @@
     info!("Interrupt::SupervisorSoft!");
 }
 
-<<<<<<< HEAD
-fn page_fault(access_flags: MMUFlags) {
-    info!(
-        "page fault from kernel sepc {:#x} stval {:#x}",
-        sepc::read(),
-        stval::read()
-    );
-    crate::KHANDLER.handle_page_fault(stval::read(), access_flags);
-}
-
-=======
->>>>>>> d606d4fc
 #[no_mangle]
 pub extern "C" fn trap_handler(tf: &mut TrapFrame) {
     let scause = scause::read();
