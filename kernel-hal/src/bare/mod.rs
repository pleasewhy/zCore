--- conflicted
+++ resolved
@@ -14,11 +14,7 @@
 pub mod thread;
 pub mod timer;
 
-<<<<<<< HEAD
-pub use self::arch::{config, context, cpu, interrupt, trap, vm};
-=======
 pub use self::arch::{config, cpu, interrupt, vm};
->>>>>>> d606d4fc
 pub use super::hal_fn::{rand, vdso};
 
 hal_fn_impl_default!(rand, vdso);
